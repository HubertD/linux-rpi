#define pr_fmt(fmt)  "irq: " fmt

#include <linux/debugfs.h>
#include <linux/hardirq.h>
#include <linux/interrupt.h>
#include <linux/irq.h>
#include <linux/irqdesc.h>
#include <linux/irqdomain.h>
#include <linux/module.h>
#include <linux/mutex.h>
#include <linux/of.h>
#include <linux/of_address.h>
#include <linux/topology.h>
#include <linux/seq_file.h>
#include <linux/slab.h>
#include <linux/smp.h>
#include <linux/fs.h>

static LIST_HEAD(irq_domain_list);
static DEFINE_MUTEX(irq_domain_mutex);

static DEFINE_MUTEX(revmap_trees_mutex);
static struct irq_domain *irq_default_domain;

/**
 * __irq_domain_add() - Allocate a new irq_domain data structure
 * @of_node: optional device-tree node of the interrupt controller
 * @size: Size of linear map; 0 for radix mapping only
 * @direct_max: Maximum value of direct maps; Use ~0 for no limit; 0 for no
 *              direct mapping
 * @ops: map/unmap domain callbacks
 * @host_data: Controller private data pointer
 *
 * Allocates and initialize and irq_domain structure.  Caller is expected to
 * register allocated irq_domain with irq_domain_register().  Returns pointer
 * to IRQ domain, or NULL on failure.
 */
struct irq_domain *__irq_domain_add(struct device_node *of_node, int size,
				    irq_hw_number_t hwirq_max, int direct_max,
				    const struct irq_domain_ops *ops,
				    void *host_data)
{
	struct irq_domain *domain;

	domain = kzalloc_node(sizeof(*domain) + (sizeof(unsigned int) * size),
			      GFP_KERNEL, of_node_to_nid(of_node));
	if (WARN_ON(!domain))
		return NULL;

	/* Fill structure */
	INIT_RADIX_TREE(&domain->revmap_tree, GFP_KERNEL);
	domain->ops = ops;
	domain->host_data = host_data;
	domain->of_node = of_node_get(of_node);
	domain->hwirq_max = hwirq_max;
	domain->revmap_size = size;
	domain->revmap_direct_max_irq = direct_max;

	mutex_lock(&irq_domain_mutex);
	list_add(&domain->link, &irq_domain_list);
	mutex_unlock(&irq_domain_mutex);

	pr_debug("Added domain %s\n", domain->name);
	return domain;
}
EXPORT_SYMBOL_GPL(__irq_domain_add);

/**
 * irq_domain_remove() - Remove an irq domain.
 * @domain: domain to remove
 *
 * This routine is used to remove an irq domain. The caller must ensure
 * that all mappings within the domain have been disposed of prior to
 * use, depending on the revmap type.
 */
void irq_domain_remove(struct irq_domain *domain)
{
	mutex_lock(&irq_domain_mutex);

	/*
	 * radix_tree_delete() takes care of destroying the root
	 * node when all entries are removed. Shout if there are
	 * any mappings left.
	 */
	WARN_ON(domain->revmap_tree.height);

	list_del(&domain->link);

	/*
	 * If the going away domain is the default one, reset it.
	 */
	if (unlikely(irq_default_domain == domain))
		irq_set_default_host(NULL);

	mutex_unlock(&irq_domain_mutex);

	pr_debug("Removed domain %s\n", domain->name);

	of_node_put(domain->of_node);
	kfree(domain);
}
EXPORT_SYMBOL_GPL(irq_domain_remove);

/**
 * irq_domain_add_simple() - Register an irq_domain and optionally map a range of irqs
 * @of_node: pointer to interrupt controller's device tree node.
 * @size: total number of irqs in mapping
 * @first_irq: first number of irq block assigned to the domain,
 *	pass zero to assign irqs on-the-fly. If first_irq is non-zero, then
 *	pre-map all of the irqs in the domain to virqs starting at first_irq.
 * @ops: map/unmap domain callbacks
 * @host_data: Controller private data pointer
 *
 * Allocates an irq_domain, and optionally if first_irq is positive then also
 * allocate irq_descs and map all of the hwirqs to virqs starting at first_irq.
 *
 * This is intended to implement the expected behaviour for most
 * interrupt controllers. If device tree is used, then first_irq will be 0 and
 * irqs get mapped dynamically on the fly. However, if the controller requires
 * static virq assignments (non-DT boot) then it will set that up correctly.
 */
struct irq_domain *irq_domain_add_simple(struct device_node *of_node,
					 unsigned int size,
					 unsigned int first_irq,
					 const struct irq_domain_ops *ops,
					 void *host_data)
{
	struct irq_domain *domain;

	domain = __irq_domain_add(of_node, size, size, 0, ops, host_data);
	if (!domain)
		return NULL;

	if (first_irq > 0) {
		if (IS_ENABLED(CONFIG_SPARSE_IRQ)) {
			/* attempt to allocated irq_descs */
			int rc = irq_alloc_descs(first_irq, first_irq, size,
						 of_node_to_nid(of_node));
			if (rc < 0)
				pr_info("Cannot allocate irq_descs @ IRQ%d, assuming pre-allocated\n",
					first_irq);
		}
		irq_domain_associate_many(domain, first_irq, 0, size);
	}

	return domain;
}
EXPORT_SYMBOL_GPL(irq_domain_add_simple);

/**
 * irq_domain_add_legacy() - Allocate and register a legacy revmap irq_domain.
 * @of_node: pointer to interrupt controller's device tree node.
 * @size: total number of irqs in legacy mapping
 * @first_irq: first number of irq block assigned to the domain
 * @first_hwirq: first hwirq number to use for the translation. Should normally
 *               be '0', but a positive integer can be used if the effective
 *               hwirqs numbering does not begin at zero.
 * @ops: map/unmap domain callbacks
 * @host_data: Controller private data pointer
 *
 * Note: the map() callback will be called before this function returns
 * for all legacy interrupts except 0 (which is always the invalid irq for
 * a legacy controller).
 */
struct irq_domain *irq_domain_add_legacy(struct device_node *of_node,
					 unsigned int size,
					 unsigned int first_irq,
					 irq_hw_number_t first_hwirq,
					 const struct irq_domain_ops *ops,
					 void *host_data)
{
	struct irq_domain *domain;

	domain = __irq_domain_add(of_node, first_hwirq + size,
				  first_hwirq + size, 0, ops, host_data);
	if (!domain)
		return NULL;

	irq_domain_associate_many(domain, first_irq, first_hwirq, size);

	return domain;
}
EXPORT_SYMBOL_GPL(irq_domain_add_legacy);

/**
 * irq_find_host() - Locates a domain for a given device node
 * @node: device-tree node of the interrupt controller
 */
struct irq_domain *irq_find_host(struct device_node *node)
{
	struct irq_domain *h, *found = NULL;
	int rc;

	/* We might want to match the legacy controller last since
	 * it might potentially be set to match all interrupts in
	 * the absence of a device node. This isn't a problem so far
	 * yet though...
	 */
	mutex_lock(&irq_domain_mutex);
	list_for_each_entry(h, &irq_domain_list, link) {
		if (h->ops->match)
			rc = h->ops->match(h, node);
		else
			rc = (h->of_node != NULL) && (h->of_node == node);

		if (rc) {
			found = h;
			break;
		}
	}
	mutex_unlock(&irq_domain_mutex);
	return found;
}
EXPORT_SYMBOL_GPL(irq_find_host);

/**
 * irq_set_default_host() - Set a "default" irq domain
 * @domain: default domain pointer
 *
 * For convenience, it's possible to set a "default" domain that will be used
 * whenever NULL is passed to irq_create_mapping(). It makes life easier for
 * platforms that want to manipulate a few hard coded interrupt numbers that
 * aren't properly represented in the device-tree.
 */
void irq_set_default_host(struct irq_domain *domain)
{
	pr_debug("Default domain set to @0x%p\n", domain);

	irq_default_domain = domain;
}
EXPORT_SYMBOL_GPL(irq_set_default_host);

static void irq_domain_disassociate(struct irq_domain *domain, unsigned int irq)
{
	struct irq_data *irq_data = irq_get_irq_data(irq);
	irq_hw_number_t hwirq;

	if (WARN(!irq_data || irq_data->domain != domain,
		 "virq%i doesn't exist; cannot disassociate\n", irq))
		return;

	hwirq = irq_data->hwirq;
	irq_set_status_flags(irq, IRQ_NOREQUEST);

	/* remove chip and handler */
	irq_set_chip_and_handler(irq, NULL, NULL);

	/* Make sure it's completed */
	synchronize_irq(irq);

	/* Tell the PIC about it */
	if (domain->ops->unmap)
		domain->ops->unmap(domain, irq);
	smp_mb();

	irq_data->domain = NULL;
	irq_data->hwirq = 0;

	/* Clear reverse map for this hwirq */
	if (hwirq < domain->revmap_size) {
		domain->linear_revmap[hwirq] = 0;
	} else {
		mutex_lock(&revmap_trees_mutex);
		radix_tree_delete(&domain->revmap_tree, hwirq);
		mutex_unlock(&revmap_trees_mutex);
	}
}

int irq_domain_associate(struct irq_domain *domain, unsigned int virq,
			 irq_hw_number_t hwirq)
{
	struct irq_data *irq_data = irq_get_irq_data(virq);
	int ret;

	if (WARN(hwirq >= domain->hwirq_max,
		 "error: hwirq 0x%x is too large for %s\n", (int)hwirq, domain->name))
		return -EINVAL;
	if (WARN(!irq_data, "error: virq%i is not allocated", virq))
		return -EINVAL;
	if (WARN(irq_data->domain, "error: virq%i is already associated", virq))
		return -EINVAL;

	mutex_lock(&irq_domain_mutex);
	irq_data->hwirq = hwirq;
	irq_data->domain = domain;
	if (domain->ops->map) {
		ret = domain->ops->map(domain, virq, hwirq);
		if (ret != 0) {
			/*
			 * If map() returns -EPERM, this interrupt is protected
			 * by the firmware or some other service and shall not
			 * be mapped. Don't bother telling the user about it.
			 */
			if (ret != -EPERM) {
				pr_info("%s didn't like hwirq-0x%lx to VIRQ%i mapping (rc=%d)\n",
				       domain->name, hwirq, virq, ret);
			}
			irq_data->domain = NULL;
			irq_data->hwirq = 0;
			mutex_unlock(&irq_domain_mutex);
			return ret;
		}

		/* If not already assigned, give the domain the chip's name */
		if (!domain->name && irq_data->chip)
			domain->name = irq_data->chip->name;
	}

	if (hwirq < domain->revmap_size) {
		domain->linear_revmap[hwirq] = virq;
	} else {
		mutex_lock(&revmap_trees_mutex);
		radix_tree_insert(&domain->revmap_tree, hwirq, irq_data);
		mutex_unlock(&revmap_trees_mutex);
	}
	mutex_unlock(&irq_domain_mutex);

	irq_clear_status_flags(virq, IRQ_NOREQUEST);

	return 0;
}
EXPORT_SYMBOL_GPL(irq_domain_associate);

void irq_domain_associate_many(struct irq_domain *domain, unsigned int irq_base,
			       irq_hw_number_t hwirq_base, int count)
{
	int i;

	pr_debug("%s(%s, irqbase=%i, hwbase=%i, count=%i)\n", __func__,
		of_node_full_name(domain->of_node), irq_base, (int)hwirq_base, count);

	for (i = 0; i < count; i++) {
		irq_domain_associate(domain, irq_base + i, hwirq_base + i);
	}
}
EXPORT_SYMBOL_GPL(irq_domain_associate_many);

/**
 * irq_create_direct_mapping() - Allocate an irq for direct mapping
 * @domain: domain to allocate the irq for or NULL for default domain
 *
 * This routine is used for irq controllers which can choose the hardware
 * interrupt numbers they generate. In such a case it's simplest to use
 * the linux irq as the hardware interrupt number. It still uses the linear
 * or radix tree to store the mapping, but the irq controller can optimize
 * the revmap path by using the hwirq directly.
 */
unsigned int irq_create_direct_mapping(struct irq_domain *domain)
{
	unsigned int virq;

	if (domain == NULL)
		domain = irq_default_domain;

	virq = irq_alloc_desc_from(1, of_node_to_nid(domain->of_node));
	if (!virq) {
		pr_debug("create_direct virq allocation failed\n");
		return 0;
	}
	if (virq >= domain->revmap_direct_max_irq) {
		pr_err("ERROR: no free irqs available below %i maximum\n",
			domain->revmap_direct_max_irq);
		irq_free_desc(virq);
		return 0;
	}
	pr_debug("create_direct obtained virq %d\n", virq);

	if (irq_domain_associate(domain, virq, virq)) {
		irq_free_desc(virq);
		return 0;
	}

	return virq;
}
EXPORT_SYMBOL_GPL(irq_create_direct_mapping);

/**
 * irq_create_mapping() - Map a hardware interrupt into linux irq space
 * @domain: domain owning this hardware interrupt or NULL for default domain
 * @hwirq: hardware irq number in that domain space
 *
 * Only one mapping per hardware interrupt is permitted. Returns a linux
 * irq number.
 * If the sense/trigger is to be specified, set_irq_type() should be called
 * on the number returned from that call.
 */
unsigned int irq_create_mapping(struct irq_domain *domain,
				irq_hw_number_t hwirq)
{
	unsigned int hint;
	int virq;

	pr_debug("irq_create_mapping(0x%p, 0x%lx)\n", domain, hwirq);

	/* Look for default domain if nececssary */
	if (domain == NULL)
		domain = irq_default_domain;
	if (domain == NULL) {
		WARN(1, "%s(, %lx) called with NULL domain\n", __func__, hwirq);
		return 0;
	}
	pr_debug("-> using domain @%p\n", domain);

	/* Check if mapping already exists */
	virq = irq_find_mapping(domain, hwirq);
	if (virq) {
		pr_debug("-> existing mapping on virq %d\n", virq);
		return virq;
	}

	/* Allocate a virtual interrupt number */
	hint = hwirq % nr_irqs;
	if (hint == 0)
		hint++;
	virq = irq_alloc_desc_from(hint, of_node_to_nid(domain->of_node));
	if (virq <= 0)
		virq = irq_alloc_desc_from(1, of_node_to_nid(domain->of_node));
	if (virq <= 0) {
		pr_debug("-> virq allocation failed\n");
		return 0;
	}

	if (irq_domain_associate(domain, virq, hwirq)) {
		irq_free_desc(virq);
		return 0;
	}

	pr_debug("irq %lu on domain %s mapped to virtual irq %u\n",
		hwirq, of_node_full_name(domain->of_node), virq);

	return virq;
}
EXPORT_SYMBOL_GPL(irq_create_mapping);

/**
 * irq_create_strict_mappings() - Map a range of hw irqs to fixed linux irqs
 * @domain: domain owning the interrupt range
 * @irq_base: beginning of linux IRQ range
 * @hwirq_base: beginning of hardware IRQ range
 * @count: Number of interrupts to map
 *
 * This routine is used for allocating and mapping a range of hardware
 * irqs to linux irqs where the linux irq numbers are at pre-defined
 * locations. For use by controllers that already have static mappings
 * to insert in to the domain.
 *
 * Non-linear users can use irq_create_identity_mapping() for IRQ-at-a-time
 * domain insertion.
 *
 * 0 is returned upon success, while any failure to establish a static
 * mapping is treated as an error.
 */
int irq_create_strict_mappings(struct irq_domain *domain, unsigned int irq_base,
			       irq_hw_number_t hwirq_base, int count)
{
	int ret;

	ret = irq_alloc_descs(irq_base, irq_base, count,
			      of_node_to_nid(domain->of_node));
	if (unlikely(ret < 0))
		return ret;

	irq_domain_associate_many(domain, irq_base, hwirq_base, count);
	return 0;
}
EXPORT_SYMBOL_GPL(irq_create_strict_mappings);

unsigned int irq_create_of_mapping(struct device_node *controller,
				   const u32 *intspec, unsigned int intsize)
{
	struct irq_domain *domain;
	irq_hw_number_t hwirq;
	unsigned int type = IRQ_TYPE_NONE;
	unsigned int virq;

	domain = controller ? irq_find_host(controller) : irq_default_domain;
	if (!domain) {
<<<<<<< HEAD
#ifdef CONFIG_MIPS
		/*
		 * Workaround to avoid breaking interrupt controller drivers
		 * that don't yet register an irq_domain.  This is temporary
		 * code. ~~~gcl, Feb 24, 2012
		 *
		 * Scheduled for removal in Linux v3.6.  That should be enough
		 * time.
		 */
		if (intsize > 0)
			return intspec[0];
#endif
		pr_warn("no irq domain found for %s !\n",
			of_node_full_name(controller));
=======
		pr_warning("no irq domain found for %s !\n",
			   of_node_full_name(controller));
>>>>>>> 6ac5310e
		return 0;
	}

	/* If domain has no translation, then we assume interrupt line */
	if (domain->ops->xlate == NULL)
		hwirq = intspec[0];
	else {
		if (domain->ops->xlate(domain, controller, intspec, intsize,
				     &hwirq, &type))
			return 0;
	}

	/* Create mapping */
	virq = irq_create_mapping(domain, hwirq);
	if (!virq)
		return virq;

	/* Set type if specified and different than the current one */
	if (type != IRQ_TYPE_NONE &&
	    type != irq_get_trigger_type(virq))
		irq_set_irq_type(virq, type);
	return virq;
}
EXPORT_SYMBOL_GPL(irq_create_of_mapping);

/**
 * irq_dispose_mapping() - Unmap an interrupt
 * @virq: linux irq number of the interrupt to unmap
 */
void irq_dispose_mapping(unsigned int virq)
{
	struct irq_data *irq_data = irq_get_irq_data(virq);
	struct irq_domain *domain;

	if (!virq || !irq_data)
		return;

	domain = irq_data->domain;
	if (WARN_ON(domain == NULL))
		return;

	irq_domain_disassociate(domain, virq);
	irq_free_desc(virq);
}
EXPORT_SYMBOL_GPL(irq_dispose_mapping);

/**
 * irq_find_mapping() - Find a linux irq from an hw irq number.
 * @domain: domain owning this hardware interrupt
 * @hwirq: hardware irq number in that domain space
 */
unsigned int irq_find_mapping(struct irq_domain *domain,
			      irq_hw_number_t hwirq)
{
	struct irq_data *data;

	/* Look for default domain if nececssary */
	if (domain == NULL)
		domain = irq_default_domain;
	if (domain == NULL)
		return 0;

	if (hwirq < domain->revmap_direct_max_irq) {
		data = irq_get_irq_data(hwirq);
		if (data && (data->domain == domain) && (data->hwirq == hwirq))
			return hwirq;
	}

	/* Check if the hwirq is in the linear revmap. */
	if (hwirq < domain->revmap_size)
		return domain->linear_revmap[hwirq];

	rcu_read_lock();
	data = radix_tree_lookup(&domain->revmap_tree, hwirq);
	rcu_read_unlock();
	return data ? data->irq : 0;
}
EXPORT_SYMBOL_GPL(irq_find_mapping);

#ifdef CONFIG_IRQ_DOMAIN_DEBUG
static int virq_debug_show(struct seq_file *m, void *private)
{
	unsigned long flags;
	struct irq_desc *desc;
	struct irq_domain *domain;
	struct radix_tree_iter iter;
	void *data, **slot;
	int i;

	seq_printf(m, " %-16s  %-6s  %-10s  %-10s  %s\n",
		   "name", "mapped", "linear-max", "direct-max", "devtree-node");
	mutex_lock(&irq_domain_mutex);
	list_for_each_entry(domain, &irq_domain_list, link) {
		int count = 0;
		radix_tree_for_each_slot(slot, &domain->revmap_tree, &iter, 0)
			count++;
		seq_printf(m, "%c%-16s  %6u  %10u  %10u  %s\n",
			   domain == irq_default_domain ? '*' : ' ', domain->name,
			   domain->revmap_size + count, domain->revmap_size,
			   domain->revmap_direct_max_irq,
			   domain->of_node ? of_node_full_name(domain->of_node) : "");
	}
	mutex_unlock(&irq_domain_mutex);

	seq_printf(m, "%-5s  %-7s  %-15s  %-*s  %6s  %-14s  %s\n", "irq", "hwirq",
		      "chip name", (int)(2 * sizeof(void *) + 2), "chip data",
		      "active", "type", "domain");

	for (i = 1; i < nr_irqs; i++) {
		desc = irq_to_desc(i);
		if (!desc)
			continue;

		raw_spin_lock_irqsave(&desc->lock, flags);
		domain = desc->irq_data.domain;

		if (domain) {
			struct irq_chip *chip;
			int hwirq = desc->irq_data.hwirq;
			bool direct;

			seq_printf(m, "%5d  ", i);
			seq_printf(m, "0x%05x  ", hwirq);

			chip = irq_desc_get_chip(desc);
			seq_printf(m, "%-15s  ", (chip && chip->name) ? chip->name : "none");

			data = irq_desc_get_chip_data(desc);
			seq_printf(m, data ? "0x%p  " : "  %p  ", data);

			seq_printf(m, "   %c    ", (desc->action && desc->action->handler) ? '*' : ' ');
			direct = (i == hwirq) && (i < domain->revmap_direct_max_irq);
			seq_printf(m, "%6s%-8s  ",
				   (hwirq < domain->revmap_size) ? "LINEAR" : "RADIX",
				   direct ? "(DIRECT)" : "");
			seq_printf(m, "%s\n", desc->irq_data.domain->name);
		}

		raw_spin_unlock_irqrestore(&desc->lock, flags);
	}

	return 0;
}

static int virq_debug_open(struct inode *inode, struct file *file)
{
	return single_open(file, virq_debug_show, inode->i_private);
}

static const struct file_operations virq_debug_fops = {
	.open = virq_debug_open,
	.read = seq_read,
	.llseek = seq_lseek,
	.release = single_release,
};

static int __init irq_debugfs_init(void)
{
	if (debugfs_create_file("irq_domain_mapping", S_IRUGO, NULL,
				 NULL, &virq_debug_fops) == NULL)
		return -ENOMEM;

	return 0;
}
__initcall(irq_debugfs_init);
#endif /* CONFIG_IRQ_DOMAIN_DEBUG */

/**
 * irq_domain_xlate_onecell() - Generic xlate for direct one cell bindings
 *
 * Device Tree IRQ specifier translation function which works with one cell
 * bindings where the cell value maps directly to the hwirq number.
 */
int irq_domain_xlate_onecell(struct irq_domain *d, struct device_node *ctrlr,
			     const u32 *intspec, unsigned int intsize,
			     unsigned long *out_hwirq, unsigned int *out_type)
{
	if (WARN_ON(intsize < 1))
		return -EINVAL;
	*out_hwirq = intspec[0];
	*out_type = IRQ_TYPE_NONE;
	return 0;
}
EXPORT_SYMBOL_GPL(irq_domain_xlate_onecell);

/**
 * irq_domain_xlate_twocell() - Generic xlate for direct two cell bindings
 *
 * Device Tree IRQ specifier translation function which works with two cell
 * bindings where the cell values map directly to the hwirq number
 * and linux irq flags.
 */
int irq_domain_xlate_twocell(struct irq_domain *d, struct device_node *ctrlr,
			const u32 *intspec, unsigned int intsize,
			irq_hw_number_t *out_hwirq, unsigned int *out_type)
{
	if (WARN_ON(intsize < 2))
		return -EINVAL;
	*out_hwirq = intspec[0];
	*out_type = intspec[1] & IRQ_TYPE_SENSE_MASK;
	return 0;
}
EXPORT_SYMBOL_GPL(irq_domain_xlate_twocell);

/**
 * irq_domain_xlate_onetwocell() - Generic xlate for one or two cell bindings
 *
 * Device Tree IRQ specifier translation function which works with either one
 * or two cell bindings where the cell values map directly to the hwirq number
 * and linux irq flags.
 *
 * Note: don't use this function unless your interrupt controller explicitly
 * supports both one and two cell bindings.  For the majority of controllers
 * the _onecell() or _twocell() variants above should be used.
 */
int irq_domain_xlate_onetwocell(struct irq_domain *d,
				struct device_node *ctrlr,
				const u32 *intspec, unsigned int intsize,
				unsigned long *out_hwirq, unsigned int *out_type)
{
	if (WARN_ON(intsize < 1))
		return -EINVAL;
	*out_hwirq = intspec[0];
	*out_type = (intsize > 1) ? intspec[1] : IRQ_TYPE_NONE;
	return 0;
}
EXPORT_SYMBOL_GPL(irq_domain_xlate_onetwocell);

const struct irq_domain_ops irq_domain_simple_ops = {
	.xlate = irq_domain_xlate_onetwocell,
};
EXPORT_SYMBOL_GPL(irq_domain_simple_ops);<|MERGE_RESOLUTION|>--- conflicted
+++ resolved
@@ -475,25 +475,8 @@
 
 	domain = controller ? irq_find_host(controller) : irq_default_domain;
 	if (!domain) {
-<<<<<<< HEAD
-#ifdef CONFIG_MIPS
-		/*
-		 * Workaround to avoid breaking interrupt controller drivers
-		 * that don't yet register an irq_domain.  This is temporary
-		 * code. ~~~gcl, Feb 24, 2012
-		 *
-		 * Scheduled for removal in Linux v3.6.  That should be enough
-		 * time.
-		 */
-		if (intsize > 0)
-			return intspec[0];
-#endif
 		pr_warn("no irq domain found for %s !\n",
 			of_node_full_name(controller));
-=======
-		pr_warning("no irq domain found for %s !\n",
-			   of_node_full_name(controller));
->>>>>>> 6ac5310e
 		return 0;
 	}
 
