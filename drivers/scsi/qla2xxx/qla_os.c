/*
 * QLogic Fibre Channel HBA Driver
 * Copyright (c)  2003-2011 QLogic Corporation
 *
 * See LICENSE.qla2xxx for copyright and licensing details.
 */
#include "qla_def.h"

#include <linux/moduleparam.h>
#include <linux/vmalloc.h>
#include <linux/delay.h>
#include <linux/kthread.h>
#include <linux/mutex.h>
#include <linux/kobject.h>
#include <linux/slab.h>

#include <scsi/scsi_tcq.h>
#include <scsi/scsicam.h>
#include <scsi/scsi_transport.h>
#include <scsi/scsi_transport_fc.h>

/*
 * Driver version
 */
char qla2x00_version_str[40];

static int apidev_major;

/*
 * SRB allocation cache
 */
static struct kmem_cache *srb_cachep;

/*
 * CT6 CTX allocation cache
 */
static struct kmem_cache *ctx_cachep;
/*
 * error level for logging
 */
int ql_errlev = ql_log_all;

int ql2xlogintimeout = 20;
module_param(ql2xlogintimeout, int, S_IRUGO);
MODULE_PARM_DESC(ql2xlogintimeout,
		"Login timeout value in seconds.");

int qlport_down_retry;
module_param(qlport_down_retry, int, S_IRUGO);
MODULE_PARM_DESC(qlport_down_retry,
		"Maximum number of command retries to a port that returns "
		"a PORT-DOWN status.");

int ql2xplogiabsentdevice;
module_param(ql2xplogiabsentdevice, int, S_IRUGO|S_IWUSR);
MODULE_PARM_DESC(ql2xplogiabsentdevice,
		"Option to enable PLOGI to devices that are not present after "
		"a Fabric scan.  This is needed for several broken switches. "
		"Default is 0 - no PLOGI. 1 - perfom PLOGI.");

int ql2xloginretrycount = 0;
module_param(ql2xloginretrycount, int, S_IRUGO);
MODULE_PARM_DESC(ql2xloginretrycount,
		"Specify an alternate value for the NVRAM login retry count.");

int ql2xallocfwdump = 1;
module_param(ql2xallocfwdump, int, S_IRUGO);
MODULE_PARM_DESC(ql2xallocfwdump,
		"Option to enable allocation of memory for a firmware dump "
		"during HBA initialization.  Memory allocation requirements "
		"vary by ISP type.  Default is 1 - allocate memory.");

int ql2xextended_error_logging;
module_param(ql2xextended_error_logging, int, S_IRUGO|S_IWUSR);
MODULE_PARM_DESC(ql2xextended_error_logging,
		"Option to enable extended error logging,\n"
		"\t\tDefault is 0 - no logging.  0x40000000 - Module Init & Probe.\n"
		"\t\t0x20000000 - Mailbox Cmnds. 0x10000000 - Device Discovery.\n"
		"\t\t0x08000000 - IO tracing.    0x04000000 - DPC Thread.\n"
		"\t\t0x02000000 - Async events.  0x01000000 - Timer routines.\n"
		"\t\t0x00800000 - User space.    0x00400000 - Task Management.\n"
		"\t\t0x00200000 - AER/EEH.       0x00100000 - Multi Q.\n"
		"\t\t0x00080000 - P3P Specific.  0x00040000 - Virtual Port.\n"
		"\t\t0x00020000 - Buffer Dump.   0x00010000 - Misc.\n"
		"\t\t0x7fffffff - For enabling all logs, can be too many logs.\n"
		"\t\tDo LOGICAL OR of the value to enable more than one level");

int ql2xshiftctondsd = 6;
module_param(ql2xshiftctondsd, int, S_IRUGO);
MODULE_PARM_DESC(ql2xshiftctondsd,
		"Set to control shifting of command type processing "
		"based on total number of SG elements.");

static void qla2x00_free_device(scsi_qla_host_t *);

int ql2xfdmienable=1;
module_param(ql2xfdmienable, int, S_IRUGO);
MODULE_PARM_DESC(ql2xfdmienable,
		"Enables FDMI registrations. "
		"0 - no FDMI. Default is 1 - perform FDMI.");

#define MAX_Q_DEPTH    32
static int ql2xmaxqdepth = MAX_Q_DEPTH;
module_param(ql2xmaxqdepth, int, S_IRUGO|S_IWUSR);
MODULE_PARM_DESC(ql2xmaxqdepth,
		"Maximum queue depth to report for target devices.");

/* Do not change the value of this after module load */
int ql2xenabledif = 0;
module_param(ql2xenabledif, int, S_IRUGO|S_IWUSR);
MODULE_PARM_DESC(ql2xenabledif,
		" Enable T10-CRC-DIF "
		" Default is 0 - No DIF Support. 1 - Enable it"
		", 2 - Enable DIF for all types, except Type 0.");

int ql2xenablehba_err_chk = 2;
module_param(ql2xenablehba_err_chk, int, S_IRUGO|S_IWUSR);
MODULE_PARM_DESC(ql2xenablehba_err_chk,
		" Enable T10-CRC-DIF Error isolation by HBA:\n"
		" Default is 1.\n"
		"  0 -- Error isolation disabled\n"
		"  1 -- Error isolation enabled only for DIX Type 0\n"
		"  2 -- Error isolation enabled for all Types\n");

int ql2xiidmaenable=1;
module_param(ql2xiidmaenable, int, S_IRUGO);
MODULE_PARM_DESC(ql2xiidmaenable,
		"Enables iIDMA settings "
		"Default is 1 - perform iIDMA. 0 - no iIDMA.");

int ql2xmaxqueues = 1;
module_param(ql2xmaxqueues, int, S_IRUGO);
MODULE_PARM_DESC(ql2xmaxqueues,
		"Enables MQ settings "
		"Default is 1 for single queue. Set it to number "
		"of queues in MQ mode.");

int ql2xmultique_tag;
module_param(ql2xmultique_tag, int, S_IRUGO);
MODULE_PARM_DESC(ql2xmultique_tag,
		"Enables CPU affinity settings for the driver "
		"Default is 0 for no affinity of request and response IO. "
		"Set it to 1 to turn on the cpu affinity.");

int ql2xfwloadbin;
module_param(ql2xfwloadbin, int, S_IRUGO|S_IWUSR);
MODULE_PARM_DESC(ql2xfwloadbin,
		"Option to specify location from which to load ISP firmware:.\n"
		" 2 -- load firmware via the request_firmware() (hotplug).\n"
		"      interface.\n"
		" 1 -- load firmware from flash.\n"
		" 0 -- use default semantics.\n");

int ql2xetsenable;
module_param(ql2xetsenable, int, S_IRUGO);
MODULE_PARM_DESC(ql2xetsenable,
		"Enables firmware ETS burst."
		"Default is 0 - skip ETS enablement.");

int ql2xdbwr = 1;
module_param(ql2xdbwr, int, S_IRUGO|S_IWUSR);
MODULE_PARM_DESC(ql2xdbwr,
		"Option to specify scheme for request queue posting.\n"
		" 0 -- Regular doorbell.\n"
		" 1 -- CAMRAM doorbell (faster).\n");

int ql2xtargetreset = 1;
module_param(ql2xtargetreset, int, S_IRUGO);
MODULE_PARM_DESC(ql2xtargetreset,
		 "Enable target reset."
		 "Default is 1 - use hw defaults.");

int ql2xgffidenable;
module_param(ql2xgffidenable, int, S_IRUGO);
MODULE_PARM_DESC(ql2xgffidenable,
		"Enables GFF_ID checks of port type. "
		"Default is 0 - Do not use GFF_ID information.");

int ql2xasynctmfenable;
module_param(ql2xasynctmfenable, int, S_IRUGO);
MODULE_PARM_DESC(ql2xasynctmfenable,
		"Enables issue of TM IOCBs asynchronously via IOCB mechanism"
		"Default is 0 - Issue TM IOCBs via mailbox mechanism.");

int ql2xdontresethba;
module_param(ql2xdontresethba, int, S_IRUGO|S_IWUSR);
MODULE_PARM_DESC(ql2xdontresethba,
		"Option to specify reset behaviour.\n"
		" 0 (Default) -- Reset on failure.\n"
		" 1 -- Do not reset on failure.\n");

uint ql2xmaxlun = MAX_LUNS;
module_param(ql2xmaxlun, uint, S_IRUGO);
MODULE_PARM_DESC(ql2xmaxlun,
		"Defines the maximum LU number to register with the SCSI "
		"midlayer. Default is 65535.");

int ql2xmdcapmask = 0x1F;
module_param(ql2xmdcapmask, int, S_IRUGO);
MODULE_PARM_DESC(ql2xmdcapmask,
		"Set the Minidump driver capture mask level. "
		"Default is 0x7F - Can be set to 0x3, 0x7, 0xF, 0x1F, 0x7F.");

<<<<<<< HEAD
int ql2xmdenable;
module_param(ql2xmdenable, int, S_IRUGO);
MODULE_PARM_DESC(ql2xmdenable,
		"Enable/disable MiniDump. "
		"0 (Default) - MiniDump disabled. "
		"1 - MiniDump enabled.");
=======
int ql2xmdenable = 1;
module_param(ql2xmdenable, int, S_IRUGO);
MODULE_PARM_DESC(ql2xmdenable,
		"Enable/disable MiniDump. "
		"0 - MiniDump disabled. "
		"1 (Default) - MiniDump enabled.");
>>>>>>> 6350323a

/*
 * SCSI host template entry points
 */
static int qla2xxx_slave_configure(struct scsi_device * device);
static int qla2xxx_slave_alloc(struct scsi_device *);
static int qla2xxx_scan_finished(struct Scsi_Host *, unsigned long time);
static void qla2xxx_scan_start(struct Scsi_Host *);
static void qla2xxx_slave_destroy(struct scsi_device *);
static int qla2xxx_queuecommand(struct Scsi_Host *h, struct scsi_cmnd *cmd);
static int qla2xxx_eh_abort(struct scsi_cmnd *);
static int qla2xxx_eh_device_reset(struct scsi_cmnd *);
static int qla2xxx_eh_target_reset(struct scsi_cmnd *);
static int qla2xxx_eh_bus_reset(struct scsi_cmnd *);
static int qla2xxx_eh_host_reset(struct scsi_cmnd *);

static int qla2x00_change_queue_depth(struct scsi_device *, int, int);
static int qla2x00_change_queue_type(struct scsi_device *, int);

struct scsi_host_template qla2xxx_driver_template = {
	.module			= THIS_MODULE,
	.name			= QLA2XXX_DRIVER_NAME,
	.queuecommand		= qla2xxx_queuecommand,

	.eh_abort_handler	= qla2xxx_eh_abort,
	.eh_device_reset_handler = qla2xxx_eh_device_reset,
	.eh_target_reset_handler = qla2xxx_eh_target_reset,
	.eh_bus_reset_handler	= qla2xxx_eh_bus_reset,
	.eh_host_reset_handler	= qla2xxx_eh_host_reset,

	.slave_configure	= qla2xxx_slave_configure,

	.slave_alloc		= qla2xxx_slave_alloc,
	.slave_destroy		= qla2xxx_slave_destroy,
	.scan_finished		= qla2xxx_scan_finished,
	.scan_start		= qla2xxx_scan_start,
	.change_queue_depth	= qla2x00_change_queue_depth,
	.change_queue_type	= qla2x00_change_queue_type,
	.this_id		= -1,
	.cmd_per_lun		= 3,
	.use_clustering		= ENABLE_CLUSTERING,
	.sg_tablesize		= SG_ALL,

	.max_sectors		= 0xFFFF,
	.shost_attrs		= qla2x00_host_attrs,
};

static struct scsi_transport_template *qla2xxx_transport_template = NULL;
struct scsi_transport_template *qla2xxx_transport_vport_template = NULL;

/* TODO Convert to inlines
 *
 * Timer routines
 */

__inline__ void
qla2x00_start_timer(scsi_qla_host_t *vha, void *func, unsigned long interval)
{
	init_timer(&vha->timer);
	vha->timer.expires = jiffies + interval * HZ;
	vha->timer.data = (unsigned long)vha;
	vha->timer.function = (void (*)(unsigned long))func;
	add_timer(&vha->timer);
	vha->timer_active = 1;
}

static inline void
qla2x00_restart_timer(scsi_qla_host_t *vha, unsigned long interval)
{
	/* Currently used for 82XX only. */
	if (vha->device_flags & DFLG_DEV_FAILED) {
		ql_dbg(ql_dbg_timer, vha, 0x600d,
		    "Device in a failed state, returning.\n");
		return;
	}

	mod_timer(&vha->timer, jiffies + interval * HZ);
}

static __inline__ void
qla2x00_stop_timer(scsi_qla_host_t *vha)
{
	del_timer_sync(&vha->timer);
	vha->timer_active = 0;
}

static int qla2x00_do_dpc(void *data);

static void qla2x00_rst_aen(scsi_qla_host_t *);

static int qla2x00_mem_alloc(struct qla_hw_data *, uint16_t, uint16_t,
	struct req_que **, struct rsp_que **);
static void qla2x00_free_fw_dump(struct qla_hw_data *);
static void qla2x00_mem_free(struct qla_hw_data *);
static void qla2x00_sp_free_dma(srb_t *);

/* -------------------------------------------------------------------------- */
static int qla2x00_alloc_queues(struct qla_hw_data *ha)
{
	scsi_qla_host_t *vha = pci_get_drvdata(ha->pdev);
	ha->req_q_map = kzalloc(sizeof(struct req_que *) * ha->max_req_queues,
				GFP_KERNEL);
	if (!ha->req_q_map) {
		ql_log(ql_log_fatal, vha, 0x003b,
		    "Unable to allocate memory for request queue ptrs.\n");
		goto fail_req_map;
	}

	ha->rsp_q_map = kzalloc(sizeof(struct rsp_que *) * ha->max_rsp_queues,
				GFP_KERNEL);
	if (!ha->rsp_q_map) {
		ql_log(ql_log_fatal, vha, 0x003c,
		    "Unable to allocate memory for response queue ptrs.\n");
		goto fail_rsp_map;
	}
	set_bit(0, ha->rsp_qid_map);
	set_bit(0, ha->req_qid_map);
	return 1;

fail_rsp_map:
	kfree(ha->req_q_map);
	ha->req_q_map = NULL;
fail_req_map:
	return -ENOMEM;
}

static void qla2x00_free_req_que(struct qla_hw_data *ha, struct req_que *req)
{
	if (req && req->ring)
		dma_free_coherent(&ha->pdev->dev,
		(req->length + 1) * sizeof(request_t),
		req->ring, req->dma);

	kfree(req);
	req = NULL;
}

static void qla2x00_free_rsp_que(struct qla_hw_data *ha, struct rsp_que *rsp)
{
	if (rsp && rsp->ring)
		dma_free_coherent(&ha->pdev->dev,
		(rsp->length + 1) * sizeof(response_t),
		rsp->ring, rsp->dma);

	kfree(rsp);
	rsp = NULL;
}

static void qla2x00_free_queues(struct qla_hw_data *ha)
{
	struct req_que *req;
	struct rsp_que *rsp;
	int cnt;

	for (cnt = 0; cnt < ha->max_req_queues; cnt++) {
		req = ha->req_q_map[cnt];
		qla2x00_free_req_que(ha, req);
	}
	kfree(ha->req_q_map);
	ha->req_q_map = NULL;

	for (cnt = 0; cnt < ha->max_rsp_queues; cnt++) {
		rsp = ha->rsp_q_map[cnt];
		qla2x00_free_rsp_que(ha, rsp);
	}
	kfree(ha->rsp_q_map);
	ha->rsp_q_map = NULL;
}

static int qla25xx_setup_mode(struct scsi_qla_host *vha)
{
	uint16_t options = 0;
	int ques, req, ret;
	struct qla_hw_data *ha = vha->hw;

	if (!(ha->fw_attributes & BIT_6)) {
		ql_log(ql_log_warn, vha, 0x00d8,
		    "Firmware is not multi-queue capable.\n");
		goto fail;
	}
	if (ql2xmultique_tag) {
		/* create a request queue for IO */
		options |= BIT_7;
		req = qla25xx_create_req_que(ha, options, 0, 0, -1,
			QLA_DEFAULT_QUE_QOS);
		if (!req) {
			ql_log(ql_log_warn, vha, 0x00e0,
			    "Failed to create request queue.\n");
			goto fail;
		}
		ha->wq = alloc_workqueue("qla2xxx_wq", WQ_MEM_RECLAIM, 1);
		vha->req = ha->req_q_map[req];
		options |= BIT_1;
		for (ques = 1; ques < ha->max_rsp_queues; ques++) {
			ret = qla25xx_create_rsp_que(ha, options, 0, 0, req);
			if (!ret) {
				ql_log(ql_log_warn, vha, 0x00e8,
				    "Failed to create response queue.\n");
				goto fail2;
			}
		}
		ha->flags.cpu_affinity_enabled = 1;
		ql_dbg(ql_dbg_multiq, vha, 0xc007,
		    "CPU affinity mode enalbed, "
		    "no. of response queues:%d no. of request queues:%d.\n",
		    ha->max_rsp_queues, ha->max_req_queues);
		ql_dbg(ql_dbg_init, vha, 0x00e9,
		    "CPU affinity mode enalbed, "
		    "no. of response queues:%d no. of request queues:%d.\n",
		    ha->max_rsp_queues, ha->max_req_queues);
	}
	return 0;
fail2:
	qla25xx_delete_queues(vha);
	destroy_workqueue(ha->wq);
	ha->wq = NULL;
	vha->req = ha->req_q_map[0];
fail:
	ha->mqenable = 0;
	kfree(ha->req_q_map);
	kfree(ha->rsp_q_map);
	ha->max_req_queues = ha->max_rsp_queues = 1;
	return 1;
}

static char *
qla2x00_pci_info_str(struct scsi_qla_host *vha, char *str)
{
	struct qla_hw_data *ha = vha->hw;
	static char *pci_bus_modes[] = {
		"33", "66", "100", "133",
	};
	uint16_t pci_bus;

	strcpy(str, "PCI");
	pci_bus = (ha->pci_attr & (BIT_9 | BIT_10)) >> 9;
	if (pci_bus) {
		strcat(str, "-X (");
		strcat(str, pci_bus_modes[pci_bus]);
	} else {
		pci_bus = (ha->pci_attr & BIT_8) >> 8;
		strcat(str, " (");
		strcat(str, pci_bus_modes[pci_bus]);
	}
	strcat(str, " MHz)");

	return (str);
}

static char *
qla24xx_pci_info_str(struct scsi_qla_host *vha, char *str)
{
	static char *pci_bus_modes[] = { "33", "66", "100", "133", };
	struct qla_hw_data *ha = vha->hw;
	uint32_t pci_bus;
	int pcie_reg;

	pcie_reg = pci_find_capability(ha->pdev, PCI_CAP_ID_EXP);
	if (pcie_reg) {
		char lwstr[6];
		uint16_t pcie_lstat, lspeed, lwidth;

		pcie_reg += 0x12;
		pci_read_config_word(ha->pdev, pcie_reg, &pcie_lstat);
		lspeed = pcie_lstat & (BIT_0 | BIT_1 | BIT_2 | BIT_3);
		lwidth = (pcie_lstat &
		    (BIT_4 | BIT_5 | BIT_6 | BIT_7 | BIT_8 | BIT_9)) >> 4;

		strcpy(str, "PCIe (");
		if (lspeed == 1)
			strcat(str, "2.5GT/s ");
		else if (lspeed == 2)
			strcat(str, "5.0GT/s ");
		else
			strcat(str, "<unknown> ");
		snprintf(lwstr, sizeof(lwstr), "x%d)", lwidth);
		strcat(str, lwstr);

		return str;
	}

	strcpy(str, "PCI");
	pci_bus = (ha->pci_attr & CSRX_PCIX_BUS_MODE_MASK) >> 8;
	if (pci_bus == 0 || pci_bus == 8) {
		strcat(str, " (");
		strcat(str, pci_bus_modes[pci_bus >> 3]);
	} else {
		strcat(str, "-X ");
		if (pci_bus & BIT_2)
			strcat(str, "Mode 2");
		else
			strcat(str, "Mode 1");
		strcat(str, " (");
		strcat(str, pci_bus_modes[pci_bus & ~BIT_2]);
	}
	strcat(str, " MHz)");

	return str;
}

static char *
qla2x00_fw_version_str(struct scsi_qla_host *vha, char *str)
{
	char un_str[10];
	struct qla_hw_data *ha = vha->hw;

	sprintf(str, "%d.%02d.%02d ", ha->fw_major_version,
	    ha->fw_minor_version,
	    ha->fw_subminor_version);

	if (ha->fw_attributes & BIT_9) {
		strcat(str, "FLX");
		return (str);
	}

	switch (ha->fw_attributes & 0xFF) {
	case 0x7:
		strcat(str, "EF");
		break;
	case 0x17:
		strcat(str, "TP");
		break;
	case 0x37:
		strcat(str, "IP");
		break;
	case 0x77:
		strcat(str, "VI");
		break;
	default:
		sprintf(un_str, "(%x)", ha->fw_attributes);
		strcat(str, un_str);
		break;
	}
	if (ha->fw_attributes & 0x100)
		strcat(str, "X");

	return (str);
}

static char *
qla24xx_fw_version_str(struct scsi_qla_host *vha, char *str)
{
	struct qla_hw_data *ha = vha->hw;

	sprintf(str, "%d.%02d.%02d (%x)", ha->fw_major_version,
	    ha->fw_minor_version, ha->fw_subminor_version, ha->fw_attributes);
	return str;
}

static inline srb_t *
qla2x00_get_new_sp(scsi_qla_host_t *vha, fc_port_t *fcport,
	struct scsi_cmnd *cmd)
{
	srb_t *sp;
	struct qla_hw_data *ha = vha->hw;

	sp = mempool_alloc(ha->srb_mempool, GFP_ATOMIC);
	if (!sp) {
		ql_log(ql_log_warn, vha, 0x3006,
		    "Memory allocation failed for sp.\n");
		return sp;
	}

	atomic_set(&sp->ref_count, 1);
	sp->fcport = fcport;
	sp->cmd = cmd;
	sp->flags = 0;
	CMD_SP(cmd) = (void *)sp;
	sp->ctx = NULL;

	return sp;
}

static int
qla2xxx_queuecommand(struct Scsi_Host *host, struct scsi_cmnd *cmd)
{
	scsi_qla_host_t *vha = shost_priv(host);
	fc_port_t *fcport = (struct fc_port *) cmd->device->hostdata;
	struct fc_rport *rport = starget_to_rport(scsi_target(cmd->device));
	struct qla_hw_data *ha = vha->hw;
	struct scsi_qla_host *base_vha = pci_get_drvdata(ha->pdev);
	srb_t *sp;
	int rval;

	if (ha->flags.eeh_busy) {
		if (ha->flags.pci_channel_io_perm_failure) {
			ql_dbg(ql_dbg_io, vha, 0x3001,
			    "PCI Channel IO permanent failure, exiting "
			    "cmd=%p.\n", cmd);
			cmd->result = DID_NO_CONNECT << 16;
		} else {
			ql_dbg(ql_dbg_io, vha, 0x3002,
			    "EEH_Busy, Requeuing the cmd=%p.\n", cmd);
			cmd->result = DID_REQUEUE << 16;
		}
		goto qc24_fail_command;
	}

	rval = fc_remote_port_chkready(rport);
	if (rval) {
		cmd->result = rval;
		ql_dbg(ql_dbg_io, vha, 0x3003,
		    "fc_remote_port_chkready failed for cmd=%p, rval=0x%x.\n",
		    cmd, rval);
		goto qc24_fail_command;
	}

	if (!vha->flags.difdix_supported &&
		scsi_get_prot_op(cmd) != SCSI_PROT_NORMAL) {
			ql_dbg(ql_dbg_io, vha, 0x3004,
			    "DIF Cap not reg, fail DIF capable cmd's:%p.\n",
			    cmd);
			cmd->result = DID_NO_CONNECT << 16;
			goto qc24_fail_command;
	}
	if (atomic_read(&fcport->state) != FCS_ONLINE) {
		if (atomic_read(&fcport->state) == FCS_DEVICE_DEAD ||
			atomic_read(&base_vha->loop_state) == LOOP_DEAD) {
			ql_dbg(ql_dbg_io, vha, 0x3005,
			    "Returning DNC, fcport_state=%d loop_state=%d.\n",
			    atomic_read(&fcport->state),
			    atomic_read(&base_vha->loop_state));
			cmd->result = DID_NO_CONNECT << 16;
			goto qc24_fail_command;
		}
		goto qc24_target_busy;
	}

	sp = qla2x00_get_new_sp(base_vha, fcport, cmd);
	if (!sp)
		goto qc24_host_busy;

	rval = ha->isp_ops->start_scsi(sp);
	if (rval != QLA_SUCCESS) {
		ql_dbg(ql_dbg_io, vha, 0x3013,
		    "Start scsi failed rval=%d for cmd=%p.\n", rval, cmd);
		goto qc24_host_busy_free_sp;
	}

	return 0;

qc24_host_busy_free_sp:
	qla2x00_sp_free_dma(sp);
	mempool_free(sp, ha->srb_mempool);

qc24_host_busy:
	return SCSI_MLQUEUE_HOST_BUSY;

qc24_target_busy:
	return SCSI_MLQUEUE_TARGET_BUSY;

qc24_fail_command:
	cmd->scsi_done(cmd);

	return 0;
}

/*
 * qla2x00_eh_wait_on_command
 *    Waits for the command to be returned by the Firmware for some
 *    max time.
 *
 * Input:
 *    cmd = Scsi Command to wait on.
 *
 * Return:
 *    Not Found : 0
 *    Found : 1
 */
static int
qla2x00_eh_wait_on_command(struct scsi_cmnd *cmd)
{
#define ABORT_POLLING_PERIOD	1000
#define ABORT_WAIT_ITER		((10 * 1000) / (ABORT_POLLING_PERIOD))
	unsigned long wait_iter = ABORT_WAIT_ITER;
	scsi_qla_host_t *vha = shost_priv(cmd->device->host);
	struct qla_hw_data *ha = vha->hw;
	int ret = QLA_SUCCESS;

	if (unlikely(pci_channel_offline(ha->pdev)) || ha->flags.eeh_busy) {
		ql_dbg(ql_dbg_taskm, vha, 0x8005,
		    "Return:eh_wait.\n");
		return ret;
	}

	while (CMD_SP(cmd) && wait_iter--) {
		msleep(ABORT_POLLING_PERIOD);
	}
	if (CMD_SP(cmd))
		ret = QLA_FUNCTION_FAILED;

	return ret;
}

/*
 * qla2x00_wait_for_hba_online
 *    Wait till the HBA is online after going through
 *    <= MAX_RETRIES_OF_ISP_ABORT  or
 *    finally HBA is disabled ie marked offline
 *
 * Input:
 *     ha - pointer to host adapter structure
 *
 * Note:
 *    Does context switching-Release SPIN_LOCK
 *    (if any) before calling this routine.
 *
 * Return:
 *    Success (Adapter is online) : 0
 *    Failed  (Adapter is offline/disabled) : 1
 */
int
qla2x00_wait_for_hba_online(scsi_qla_host_t *vha)
{
	int		return_status;
	unsigned long	wait_online;
	struct qla_hw_data *ha = vha->hw;
	scsi_qla_host_t *base_vha = pci_get_drvdata(ha->pdev);

	wait_online = jiffies + (MAX_LOOP_TIMEOUT * HZ);
	while (((test_bit(ISP_ABORT_NEEDED, &base_vha->dpc_flags)) ||
	    test_bit(ABORT_ISP_ACTIVE, &base_vha->dpc_flags) ||
	    test_bit(ISP_ABORT_RETRY, &base_vha->dpc_flags) ||
	    ha->dpc_active) && time_before(jiffies, wait_online)) {

		msleep(1000);
	}
	if (base_vha->flags.online)
		return_status = QLA_SUCCESS;
	else
		return_status = QLA_FUNCTION_FAILED;

	return (return_status);
}

/*
 * qla2x00_wait_for_reset_ready
 *    Wait till the HBA is online after going through
 *    <= MAX_RETRIES_OF_ISP_ABORT  or
 *    finally HBA is disabled ie marked offline or flash
 *    operations are in progress.
 *
 * Input:
 *     ha - pointer to host adapter structure
 *
 * Note:
 *    Does context switching-Release SPIN_LOCK
 *    (if any) before calling this routine.
 *
 * Return:
 *    Success (Adapter is online/no flash ops) : 0
 *    Failed  (Adapter is offline/disabled/flash ops in progress) : 1
 */
static int
qla2x00_wait_for_reset_ready(scsi_qla_host_t *vha)
{
	int		return_status;
	unsigned long	wait_online;
	struct qla_hw_data *ha = vha->hw;
	scsi_qla_host_t *base_vha = pci_get_drvdata(ha->pdev);

	wait_online = jiffies + (MAX_LOOP_TIMEOUT * HZ);
	while (((test_bit(ISP_ABORT_NEEDED, &base_vha->dpc_flags)) ||
	    test_bit(ABORT_ISP_ACTIVE, &base_vha->dpc_flags) ||
	    test_bit(ISP_ABORT_RETRY, &base_vha->dpc_flags) ||
	    ha->optrom_state != QLA_SWAITING ||
	    ha->dpc_active) && time_before(jiffies, wait_online))
		msleep(1000);

	if (base_vha->flags.online &&  ha->optrom_state == QLA_SWAITING)
		return_status = QLA_SUCCESS;
	else
		return_status = QLA_FUNCTION_FAILED;

	ql_dbg(ql_dbg_taskm, vha, 0x8019,
	    "%s return status=%d.\n", __func__, return_status);

	return return_status;
}

int
qla2x00_wait_for_chip_reset(scsi_qla_host_t *vha)
{
	int		return_status;
	unsigned long	wait_reset;
	struct qla_hw_data *ha = vha->hw;
	scsi_qla_host_t *base_vha = pci_get_drvdata(ha->pdev);

	wait_reset = jiffies + (MAX_LOOP_TIMEOUT * HZ);
	while (((test_bit(ISP_ABORT_NEEDED, &base_vha->dpc_flags)) ||
	    test_bit(ABORT_ISP_ACTIVE, &base_vha->dpc_flags) ||
	    test_bit(ISP_ABORT_RETRY, &base_vha->dpc_flags) ||
	    ha->dpc_active) && time_before(jiffies, wait_reset)) {

		msleep(1000);

		if (!test_bit(ISP_ABORT_NEEDED, &base_vha->dpc_flags) &&
		    ha->flags.chip_reset_done)
			break;
	}
	if (ha->flags.chip_reset_done)
		return_status = QLA_SUCCESS;
	else
		return_status = QLA_FUNCTION_FAILED;

	return return_status;
}

static void
sp_get(struct srb *sp)
{
	atomic_inc(&sp->ref_count);
}

/**************************************************************************
* qla2xxx_eh_abort
*
* Description:
*    The abort function will abort the specified command.
*
* Input:
*    cmd = Linux SCSI command packet to be aborted.
*
* Returns:
*    Either SUCCESS or FAILED.
*
* Note:
*    Only return FAILED if command not returned by firmware.
**************************************************************************/
static int
qla2xxx_eh_abort(struct scsi_cmnd *cmd)
{
	scsi_qla_host_t *vha = shost_priv(cmd->device->host);
	srb_t *sp;
	int ret;
	unsigned int id, lun;
	unsigned long flags;
	int wait = 0;
	struct qla_hw_data *ha = vha->hw;

	ql_dbg(ql_dbg_taskm, vha, 0x8000,
	    "Entered %s for cmd=%p.\n", __func__, cmd);
	if (!CMD_SP(cmd))
		return SUCCESS;

	ret = fc_block_scsi_eh(cmd);
	ql_dbg(ql_dbg_taskm, vha, 0x8001,
	    "Return value of fc_block_scsi_eh=%d.\n", ret);
	if (ret != 0)
		return ret;
	ret = SUCCESS;

	id = cmd->device->id;
	lun = cmd->device->lun;

	spin_lock_irqsave(&ha->hardware_lock, flags);
	sp = (srb_t *) CMD_SP(cmd);
	if (!sp) {
		spin_unlock_irqrestore(&ha->hardware_lock, flags);
		return SUCCESS;
	}

	ql_dbg(ql_dbg_taskm, vha, 0x8002,
	    "Aborting sp=%p cmd=%p from RISC ", sp, cmd);

	/* Get a reference to the sp and drop the lock.*/
	sp_get(sp);

	spin_unlock_irqrestore(&ha->hardware_lock, flags);
	if (ha->isp_ops->abort_command(sp)) {
		ql_dbg(ql_dbg_taskm, vha, 0x8003,
		    "Abort command mbx failed for cmd=%p.\n", cmd);
	} else {
		ql_dbg(ql_dbg_taskm, vha, 0x8004,
		    "Abort command mbx success.\n");
		wait = 1;
	}

	spin_lock_irqsave(&ha->hardware_lock, flags);
	qla2x00_sp_compl(ha, sp);
	spin_unlock_irqrestore(&ha->hardware_lock, flags);

	/* Did the command return during mailbox execution? */
	if (ret == FAILED && !CMD_SP(cmd))
		ret = SUCCESS;

	/* Wait for the command to be returned. */
	if (wait) {
		if (qla2x00_eh_wait_on_command(cmd) != QLA_SUCCESS) {
			ql_log(ql_log_warn, vha, 0x8006,
			    "Abort handler timed out for cmd=%p.\n", cmd);
			ret = FAILED;
		}
	}

	ql_log(ql_log_info, vha, 0x801c,
	    "Abort command issued --  %d %x.\n", wait, ret);

	return ret;
}

int
qla2x00_eh_wait_for_pending_commands(scsi_qla_host_t *vha, unsigned int t,
	unsigned int l, enum nexus_wait_type type)
{
	int cnt, match, status;
	unsigned long flags;
	struct qla_hw_data *ha = vha->hw;
	struct req_que *req;
	srb_t *sp;

	status = QLA_SUCCESS;

	spin_lock_irqsave(&ha->hardware_lock, flags);
	req = vha->req;
	for (cnt = 1; status == QLA_SUCCESS &&
		cnt < MAX_OUTSTANDING_COMMANDS; cnt++) {
		sp = req->outstanding_cmds[cnt];
		if (!sp)
			continue;
		if ((sp->ctx) && !IS_PROT_IO(sp))
			continue;
		if (vha->vp_idx != sp->fcport->vha->vp_idx)
			continue;
		match = 0;
		switch (type) {
		case WAIT_HOST:
			match = 1;
			break;
		case WAIT_TARGET:
			match = sp->cmd->device->id == t;
			break;
		case WAIT_LUN:
			match = (sp->cmd->device->id == t &&
				sp->cmd->device->lun == l);
			break;
		}
		if (!match)
			continue;

		spin_unlock_irqrestore(&ha->hardware_lock, flags);
		status = qla2x00_eh_wait_on_command(sp->cmd);
		spin_lock_irqsave(&ha->hardware_lock, flags);
	}
	spin_unlock_irqrestore(&ha->hardware_lock, flags);

	return status;
}

static char *reset_errors[] = {
	"HBA not online",
	"HBA not ready",
	"Task management failed",
	"Waiting for command completions",
};

static int
__qla2xxx_eh_generic_reset(char *name, enum nexus_wait_type type,
    struct scsi_cmnd *cmd, int (*do_reset)(struct fc_port *, unsigned int, int))
{
	scsi_qla_host_t *vha = shost_priv(cmd->device->host);
	fc_port_t *fcport = (struct fc_port *) cmd->device->hostdata;
	int err;

	if (!fcport) {
		ql_log(ql_log_warn, vha, 0x8007,
		    "fcport is NULL.\n");
		return FAILED;
	}

	err = fc_block_scsi_eh(cmd);
	ql_dbg(ql_dbg_taskm, vha, 0x8008,
	    "fc_block_scsi_eh ret=%d.\n", err);
	if (err != 0)
		return err;

	ql_log(ql_log_info, vha, 0x8009,
	    "%s RESET ISSUED for id %d lun %d cmd=%p.\n", name,
	    cmd->device->id, cmd->device->lun, cmd);

	err = 0;
	if (qla2x00_wait_for_hba_online(vha) != QLA_SUCCESS) {
		ql_log(ql_log_warn, vha, 0x800a,
		    "Wait for hba online failed for cmd=%p.\n", cmd);
		goto eh_reset_failed;
	}
	err = 2;
	if (do_reset(fcport, cmd->device->lun, cmd->request->cpu + 1)
		!= QLA_SUCCESS) {
		ql_log(ql_log_warn, vha, 0x800c,
		    "do_reset failed for cmd=%p.\n", cmd);
		goto eh_reset_failed;
	}
	err = 3;
	if (qla2x00_eh_wait_for_pending_commands(vha, cmd->device->id,
	    cmd->device->lun, type) != QLA_SUCCESS) {
		ql_log(ql_log_warn, vha, 0x800d,
		    "wait for peding cmds failed for cmd=%p.\n", cmd);
		goto eh_reset_failed;
	}

	ql_log(ql_log_info, vha, 0x800e,
	    "%s RESET SUCCEEDED for id %d lun %d cmd=%p.\n", name,
	    cmd->device->id, cmd->device->lun, cmd);

	return SUCCESS;

eh_reset_failed:
	ql_log(ql_log_info, vha, 0x800f,
	    "%s RESET FAILED: %s for id %d lun %d cmd=%p.\n", name,
	    reset_errors[err], cmd->device->id, cmd->device->lun);
	return FAILED;
}

static int
qla2xxx_eh_device_reset(struct scsi_cmnd *cmd)
{
	scsi_qla_host_t *vha = shost_priv(cmd->device->host);
	struct qla_hw_data *ha = vha->hw;

	return __qla2xxx_eh_generic_reset("DEVICE", WAIT_LUN, cmd,
	    ha->isp_ops->lun_reset);
}

static int
qla2xxx_eh_target_reset(struct scsi_cmnd *cmd)
{
	scsi_qla_host_t *vha = shost_priv(cmd->device->host);
	struct qla_hw_data *ha = vha->hw;

	return __qla2xxx_eh_generic_reset("TARGET", WAIT_TARGET, cmd,
	    ha->isp_ops->target_reset);
}

/**************************************************************************
* qla2xxx_eh_bus_reset
*
* Description:
*    The bus reset function will reset the bus and abort any executing
*    commands.
*
* Input:
*    cmd = Linux SCSI command packet of the command that cause the
*          bus reset.
*
* Returns:
*    SUCCESS/FAILURE (defined as macro in scsi.h).
*
**************************************************************************/
static int
qla2xxx_eh_bus_reset(struct scsi_cmnd *cmd)
{
	scsi_qla_host_t *vha = shost_priv(cmd->device->host);
	fc_port_t *fcport = (struct fc_port *) cmd->device->hostdata;
	int ret = FAILED;
	unsigned int id, lun;

	id = cmd->device->id;
	lun = cmd->device->lun;

	if (!fcport) {
		ql_log(ql_log_warn, vha, 0x8010,
		    "fcport is NULL.\n");
		return ret;
	}

	ret = fc_block_scsi_eh(cmd);
	ql_dbg(ql_dbg_taskm, vha, 0x8011,
	    "fc_block_scsi_eh ret=%d.\n", ret);
	if (ret != 0)
		return ret;
	ret = FAILED;

	ql_log(ql_log_info, vha, 0x8012,
	    "BUS RESET ISSUED for id %d lun %d.\n", id, lun);

	if (qla2x00_wait_for_hba_online(vha) != QLA_SUCCESS) {
		ql_log(ql_log_fatal, vha, 0x8013,
		    "Wait for hba online failed board disabled.\n");
		goto eh_bus_reset_done;
	}

	if (qla2x00_loop_reset(vha) == QLA_SUCCESS)
		ret = SUCCESS;

	if (ret == FAILED)
		goto eh_bus_reset_done;

	/* Flush outstanding commands. */
	if (qla2x00_eh_wait_for_pending_commands(vha, 0, 0, WAIT_HOST) !=
	    QLA_SUCCESS) {
		ql_log(ql_log_warn, vha, 0x8014,
		    "Wait for pending commands failed.\n");
		ret = FAILED;
	}

eh_bus_reset_done:
	ql_log(ql_log_warn, vha, 0x802b,
	    "BUS RESET %s.\n", (ret == FAILED) ? "FAILED" : "SUCCEDED");

	return ret;
}

/**************************************************************************
* qla2xxx_eh_host_reset
*
* Description:
*    The reset function will reset the Adapter.
*
* Input:
*      cmd = Linux SCSI command packet of the command that cause the
*            adapter reset.
*
* Returns:
*      Either SUCCESS or FAILED.
*
* Note:
**************************************************************************/
static int
qla2xxx_eh_host_reset(struct scsi_cmnd *cmd)
{
	scsi_qla_host_t *vha = shost_priv(cmd->device->host);
	fc_port_t *fcport = (struct fc_port *) cmd->device->hostdata;
	struct qla_hw_data *ha = vha->hw;
	int ret = FAILED;
	unsigned int id, lun;
	scsi_qla_host_t *base_vha = pci_get_drvdata(ha->pdev);

	id = cmd->device->id;
	lun = cmd->device->lun;

	if (!fcport) {
		ql_log(ql_log_warn, vha, 0x8016,
		    "fcport is NULL.\n");
		return ret;
	}

	ret = fc_block_scsi_eh(cmd);
	ql_dbg(ql_dbg_taskm, vha, 0x8017,
	    "fc_block_scsi_eh ret=%d.\n", ret);
	if (ret != 0)
		return ret;
	ret = FAILED;

	ql_log(ql_log_info, vha, 0x8018,
	    "ADAPTER RESET ISSUED for id %d lun %d.\n", id, lun);

	if (qla2x00_wait_for_reset_ready(vha) != QLA_SUCCESS)
		goto eh_host_reset_lock;

	if (vha != base_vha) {
		if (qla2x00_vp_abort_isp(vha))
			goto eh_host_reset_lock;
	} else {
		if (IS_QLA82XX(vha->hw)) {
			if (!qla82xx_fcoe_ctx_reset(vha)) {
				/* Ctx reset success */
				ret = SUCCESS;
				goto eh_host_reset_lock;
			}
			/* fall thru if ctx reset failed */
		}
		if (ha->wq)
			flush_workqueue(ha->wq);

		set_bit(ABORT_ISP_ACTIVE, &base_vha->dpc_flags);
		if (ha->isp_ops->abort_isp(base_vha)) {
			clear_bit(ABORT_ISP_ACTIVE, &base_vha->dpc_flags);
			/* failed. schedule dpc to try */
			set_bit(ISP_ABORT_NEEDED, &base_vha->dpc_flags);

			if (qla2x00_wait_for_hba_online(vha) != QLA_SUCCESS) {
				ql_log(ql_log_warn, vha, 0x802a,
				    "wait for hba online failed.\n");
				goto eh_host_reset_lock;
			}
		}
		clear_bit(ABORT_ISP_ACTIVE, &base_vha->dpc_flags);
	}

	/* Waiting for command to be returned to OS.*/
	if (qla2x00_eh_wait_for_pending_commands(vha, 0, 0, WAIT_HOST) ==
		QLA_SUCCESS)
		ret = SUCCESS;

eh_host_reset_lock:
	qla_printk(KERN_INFO, ha, "%s: reset %s.\n", __func__,
	    (ret == FAILED) ? "failed" : "succeeded");

	return ret;
}

/*
* qla2x00_loop_reset
*      Issue loop reset.
*
* Input:
*      ha = adapter block pointer.
*
* Returns:
*      0 = success
*/
int
qla2x00_loop_reset(scsi_qla_host_t *vha)
{
	int ret;
	struct fc_port *fcport;
	struct qla_hw_data *ha = vha->hw;

	if (ql2xtargetreset == 1 && ha->flags.enable_target_reset) {
		list_for_each_entry(fcport, &vha->vp_fcports, list) {
			if (fcport->port_type != FCT_TARGET)
				continue;

			ret = ha->isp_ops->target_reset(fcport, 0, 0);
			if (ret != QLA_SUCCESS) {
				ql_dbg(ql_dbg_taskm, vha, 0x802c,
				    "Bus Reset failed: Target Reset=%d "
				    "d_id=%x.\n", ret, fcport->d_id.b24);
			}
		}
	}

	if (ha->flags.enable_lip_full_login && !IS_QLA8XXX_TYPE(ha)) {
		ret = qla2x00_full_login_lip(vha);
		if (ret != QLA_SUCCESS) {
			ql_dbg(ql_dbg_taskm, vha, 0x802d,
			    "full_login_lip=%d.\n", ret);
		}
		atomic_set(&vha->loop_state, LOOP_DOWN);
		atomic_set(&vha->loop_down_timer, LOOP_DOWN_TIME);
		qla2x00_mark_all_devices_lost(vha, 0);
	}

	if (ha->flags.enable_lip_reset) {
		ret = qla2x00_lip_reset(vha);
		if (ret != QLA_SUCCESS)
			ql_dbg(ql_dbg_taskm, vha, 0x802e,
			    "lip_reset failed (%d).\n", ret);
	}

	/* Issue marker command only when we are going to start the I/O */
	vha->marker_needed = 1;

	return QLA_SUCCESS;
}

void
qla2x00_abort_all_cmds(scsi_qla_host_t *vha, int res)
{
	int que, cnt;
	unsigned long flags;
	srb_t *sp;
	struct srb_ctx *ctx;
	struct qla_hw_data *ha = vha->hw;
	struct req_que *req;

	spin_lock_irqsave(&ha->hardware_lock, flags);
	for (que = 0; que < ha->max_req_queues; que++) {
		req = ha->req_q_map[que];
		if (!req)
			continue;
		for (cnt = 1; cnt < MAX_OUTSTANDING_COMMANDS; cnt++) {
			sp = req->outstanding_cmds[cnt];
			if (sp) {
				req->outstanding_cmds[cnt] = NULL;
				if (!sp->ctx ||
					(sp->flags & SRB_FCP_CMND_DMA_VALID) ||
					IS_PROT_IO(sp)) {
					sp->cmd->result = res;
					qla2x00_sp_compl(ha, sp);
				} else {
					ctx = sp->ctx;
					if (ctx->type == SRB_ELS_CMD_RPT ||
					    ctx->type == SRB_ELS_CMD_HST ||
					    ctx->type == SRB_CT_CMD) {
						struct fc_bsg_job *bsg_job =
						    ctx->u.bsg_job;
						if (bsg_job->request->msgcode
						    == FC_BSG_HST_CT)
							kfree(sp->fcport);
						bsg_job->req->errors = 0;
						bsg_job->reply->result = res;
						bsg_job->job_done(bsg_job);
						kfree(sp->ctx);
						mempool_free(sp,
							ha->srb_mempool);
					} else {
						ctx->u.iocb_cmd->free(sp);
					}
				}
			}
		}
	}
	spin_unlock_irqrestore(&ha->hardware_lock, flags);
}

static int
qla2xxx_slave_alloc(struct scsi_device *sdev)
{
	struct fc_rport *rport = starget_to_rport(scsi_target(sdev));

	if (!rport || fc_remote_port_chkready(rport))
		return -ENXIO;

	sdev->hostdata = *(fc_port_t **)rport->dd_data;

	return 0;
}

static int
qla2xxx_slave_configure(struct scsi_device *sdev)
{
	scsi_qla_host_t *vha = shost_priv(sdev->host);
	struct req_que *req = vha->req;

	if (sdev->tagged_supported)
		scsi_activate_tcq(sdev, req->max_q_depth);
	else
		scsi_deactivate_tcq(sdev, req->max_q_depth);
	return 0;
}

static void
qla2xxx_slave_destroy(struct scsi_device *sdev)
{
	sdev->hostdata = NULL;
}

static void qla2x00_handle_queue_full(struct scsi_device *sdev, int qdepth)
{
	fc_port_t *fcport = (struct fc_port *) sdev->hostdata;

	if (!scsi_track_queue_full(sdev, qdepth))
		return;

	ql_dbg(ql_dbg_io, fcport->vha, 0x3029,
	    "Queue depth adjusted-down "
	    "to %d for scsi(%ld:%d:%d:%d).\n",
	    sdev->queue_depth, fcport->vha->host_no,
	    sdev->channel, sdev->id, sdev->lun);
}

static void qla2x00_adjust_sdev_qdepth_up(struct scsi_device *sdev, int qdepth)
{
	fc_port_t *fcport = sdev->hostdata;
	struct scsi_qla_host *vha = fcport->vha;
	struct req_que *req = NULL;

	req = vha->req;
	if (!req)
		return;

	if (req->max_q_depth <= sdev->queue_depth || req->max_q_depth < qdepth)
		return;

	if (sdev->ordered_tags)
		scsi_adjust_queue_depth(sdev, MSG_ORDERED_TAG, qdepth);
	else
		scsi_adjust_queue_depth(sdev, MSG_SIMPLE_TAG, qdepth);

	ql_dbg(ql_dbg_io, vha, 0x302a,
	    "Queue depth adjusted-up to %d for "
	    "scsi(%ld:%d:%d:%d).\n",
	    sdev->queue_depth, fcport->vha->host_no,
	    sdev->channel, sdev->id, sdev->lun);
}

static int
qla2x00_change_queue_depth(struct scsi_device *sdev, int qdepth, int reason)
{
	switch (reason) {
	case SCSI_QDEPTH_DEFAULT:
		scsi_adjust_queue_depth(sdev, scsi_get_tag_type(sdev), qdepth);
		break;
	case SCSI_QDEPTH_QFULL:
		qla2x00_handle_queue_full(sdev, qdepth);
		break;
	case SCSI_QDEPTH_RAMP_UP:
		qla2x00_adjust_sdev_qdepth_up(sdev, qdepth);
		break;
	default:
		return -EOPNOTSUPP;
	}

	return sdev->queue_depth;
}

static int
qla2x00_change_queue_type(struct scsi_device *sdev, int tag_type)
{
	if (sdev->tagged_supported) {
		scsi_set_tag_type(sdev, tag_type);
		if (tag_type)
			scsi_activate_tcq(sdev, sdev->queue_depth);
		else
			scsi_deactivate_tcq(sdev, sdev->queue_depth);
	} else
		tag_type = 0;

	return tag_type;
}

/**
 * qla2x00_config_dma_addressing() - Configure OS DMA addressing method.
 * @ha: HA context
 *
 * At exit, the @ha's flags.enable_64bit_addressing set to indicated
 * supported addressing method.
 */
static void
qla2x00_config_dma_addressing(struct qla_hw_data *ha)
{
	/* Assume a 32bit DMA mask. */
	ha->flags.enable_64bit_addressing = 0;

	if (!dma_set_mask(&ha->pdev->dev, DMA_BIT_MASK(64))) {
		/* Any upper-dword bits set? */
		if (MSD(dma_get_required_mask(&ha->pdev->dev)) &&
		    !pci_set_consistent_dma_mask(ha->pdev, DMA_BIT_MASK(64))) {
			/* Ok, a 64bit DMA mask is applicable. */
			ha->flags.enable_64bit_addressing = 1;
			ha->isp_ops->calc_req_entries = qla2x00_calc_iocbs_64;
			ha->isp_ops->build_iocbs = qla2x00_build_scsi_iocbs_64;
			return;
		}
	}

	dma_set_mask(&ha->pdev->dev, DMA_BIT_MASK(32));
	pci_set_consistent_dma_mask(ha->pdev, DMA_BIT_MASK(32));
}

static void
qla2x00_enable_intrs(struct qla_hw_data *ha)
{
	unsigned long flags = 0;
	struct device_reg_2xxx __iomem *reg = &ha->iobase->isp;

	spin_lock_irqsave(&ha->hardware_lock, flags);
	ha->interrupts_on = 1;
	/* enable risc and host interrupts */
	WRT_REG_WORD(&reg->ictrl, ICR_EN_INT | ICR_EN_RISC);
	RD_REG_WORD(&reg->ictrl);
	spin_unlock_irqrestore(&ha->hardware_lock, flags);

}

static void
qla2x00_disable_intrs(struct qla_hw_data *ha)
{
	unsigned long flags = 0;
	struct device_reg_2xxx __iomem *reg = &ha->iobase->isp;

	spin_lock_irqsave(&ha->hardware_lock, flags);
	ha->interrupts_on = 0;
	/* disable risc and host interrupts */
	WRT_REG_WORD(&reg->ictrl, 0);
	RD_REG_WORD(&reg->ictrl);
	spin_unlock_irqrestore(&ha->hardware_lock, flags);
}

static void
qla24xx_enable_intrs(struct qla_hw_data *ha)
{
	unsigned long flags = 0;
	struct device_reg_24xx __iomem *reg = &ha->iobase->isp24;

	spin_lock_irqsave(&ha->hardware_lock, flags);
	ha->interrupts_on = 1;
	WRT_REG_DWORD(&reg->ictrl, ICRX_EN_RISC_INT);
	RD_REG_DWORD(&reg->ictrl);
	spin_unlock_irqrestore(&ha->hardware_lock, flags);
}

static void
qla24xx_disable_intrs(struct qla_hw_data *ha)
{
	unsigned long flags = 0;
	struct device_reg_24xx __iomem *reg = &ha->iobase->isp24;

	if (IS_NOPOLLING_TYPE(ha))
		return;
	spin_lock_irqsave(&ha->hardware_lock, flags);
	ha->interrupts_on = 0;
	WRT_REG_DWORD(&reg->ictrl, 0);
	RD_REG_DWORD(&reg->ictrl);
	spin_unlock_irqrestore(&ha->hardware_lock, flags);
}

static struct isp_operations qla2100_isp_ops = {
	.pci_config		= qla2100_pci_config,
	.reset_chip		= qla2x00_reset_chip,
	.chip_diag		= qla2x00_chip_diag,
	.config_rings		= qla2x00_config_rings,
	.reset_adapter		= qla2x00_reset_adapter,
	.nvram_config		= qla2x00_nvram_config,
	.update_fw_options	= qla2x00_update_fw_options,
	.load_risc		= qla2x00_load_risc,
	.pci_info_str		= qla2x00_pci_info_str,
	.fw_version_str		= qla2x00_fw_version_str,
	.intr_handler		= qla2100_intr_handler,
	.enable_intrs		= qla2x00_enable_intrs,
	.disable_intrs		= qla2x00_disable_intrs,
	.abort_command		= qla2x00_abort_command,
	.target_reset		= qla2x00_abort_target,
	.lun_reset		= qla2x00_lun_reset,
	.fabric_login		= qla2x00_login_fabric,
	.fabric_logout		= qla2x00_fabric_logout,
	.calc_req_entries	= qla2x00_calc_iocbs_32,
	.build_iocbs		= qla2x00_build_scsi_iocbs_32,
	.prep_ms_iocb		= qla2x00_prep_ms_iocb,
	.prep_ms_fdmi_iocb	= qla2x00_prep_ms_fdmi_iocb,
	.read_nvram		= qla2x00_read_nvram_data,
	.write_nvram		= qla2x00_write_nvram_data,
	.fw_dump		= qla2100_fw_dump,
	.beacon_on		= NULL,
	.beacon_off		= NULL,
	.beacon_blink		= NULL,
	.read_optrom		= qla2x00_read_optrom_data,
	.write_optrom		= qla2x00_write_optrom_data,
	.get_flash_version	= qla2x00_get_flash_version,
	.start_scsi		= qla2x00_start_scsi,
	.abort_isp		= qla2x00_abort_isp,
};

static struct isp_operations qla2300_isp_ops = {
	.pci_config		= qla2300_pci_config,
	.reset_chip		= qla2x00_reset_chip,
	.chip_diag		= qla2x00_chip_diag,
	.config_rings		= qla2x00_config_rings,
	.reset_adapter		= qla2x00_reset_adapter,
	.nvram_config		= qla2x00_nvram_config,
	.update_fw_options	= qla2x00_update_fw_options,
	.load_risc		= qla2x00_load_risc,
	.pci_info_str		= qla2x00_pci_info_str,
	.fw_version_str		= qla2x00_fw_version_str,
	.intr_handler		= qla2300_intr_handler,
	.enable_intrs		= qla2x00_enable_intrs,
	.disable_intrs		= qla2x00_disable_intrs,
	.abort_command		= qla2x00_abort_command,
	.target_reset		= qla2x00_abort_target,
	.lun_reset		= qla2x00_lun_reset,
	.fabric_login		= qla2x00_login_fabric,
	.fabric_logout		= qla2x00_fabric_logout,
	.calc_req_entries	= qla2x00_calc_iocbs_32,
	.build_iocbs		= qla2x00_build_scsi_iocbs_32,
	.prep_ms_iocb		= qla2x00_prep_ms_iocb,
	.prep_ms_fdmi_iocb	= qla2x00_prep_ms_fdmi_iocb,
	.read_nvram		= qla2x00_read_nvram_data,
	.write_nvram		= qla2x00_write_nvram_data,
	.fw_dump		= qla2300_fw_dump,
	.beacon_on		= qla2x00_beacon_on,
	.beacon_off		= qla2x00_beacon_off,
	.beacon_blink		= qla2x00_beacon_blink,
	.read_optrom		= qla2x00_read_optrom_data,
	.write_optrom		= qla2x00_write_optrom_data,
	.get_flash_version	= qla2x00_get_flash_version,
	.start_scsi		= qla2x00_start_scsi,
	.abort_isp		= qla2x00_abort_isp,
};

static struct isp_operations qla24xx_isp_ops = {
	.pci_config		= qla24xx_pci_config,
	.reset_chip		= qla24xx_reset_chip,
	.chip_diag		= qla24xx_chip_diag,
	.config_rings		= qla24xx_config_rings,
	.reset_adapter		= qla24xx_reset_adapter,
	.nvram_config		= qla24xx_nvram_config,
	.update_fw_options	= qla24xx_update_fw_options,
	.load_risc		= qla24xx_load_risc,
	.pci_info_str		= qla24xx_pci_info_str,
	.fw_version_str		= qla24xx_fw_version_str,
	.intr_handler		= qla24xx_intr_handler,
	.enable_intrs		= qla24xx_enable_intrs,
	.disable_intrs		= qla24xx_disable_intrs,
	.abort_command		= qla24xx_abort_command,
	.target_reset		= qla24xx_abort_target,
	.lun_reset		= qla24xx_lun_reset,
	.fabric_login		= qla24xx_login_fabric,
	.fabric_logout		= qla24xx_fabric_logout,
	.calc_req_entries	= NULL,
	.build_iocbs		= NULL,
	.prep_ms_iocb		= qla24xx_prep_ms_iocb,
	.prep_ms_fdmi_iocb	= qla24xx_prep_ms_fdmi_iocb,
	.read_nvram		= qla24xx_read_nvram_data,
	.write_nvram		= qla24xx_write_nvram_data,
	.fw_dump		= qla24xx_fw_dump,
	.beacon_on		= qla24xx_beacon_on,
	.beacon_off		= qla24xx_beacon_off,
	.beacon_blink		= qla24xx_beacon_blink,
	.read_optrom		= qla24xx_read_optrom_data,
	.write_optrom		= qla24xx_write_optrom_data,
	.get_flash_version	= qla24xx_get_flash_version,
	.start_scsi		= qla24xx_start_scsi,
	.abort_isp		= qla2x00_abort_isp,
};

static struct isp_operations qla25xx_isp_ops = {
	.pci_config		= qla25xx_pci_config,
	.reset_chip		= qla24xx_reset_chip,
	.chip_diag		= qla24xx_chip_diag,
	.config_rings		= qla24xx_config_rings,
	.reset_adapter		= qla24xx_reset_adapter,
	.nvram_config		= qla24xx_nvram_config,
	.update_fw_options	= qla24xx_update_fw_options,
	.load_risc		= qla24xx_load_risc,
	.pci_info_str		= qla24xx_pci_info_str,
	.fw_version_str		= qla24xx_fw_version_str,
	.intr_handler		= qla24xx_intr_handler,
	.enable_intrs		= qla24xx_enable_intrs,
	.disable_intrs		= qla24xx_disable_intrs,
	.abort_command		= qla24xx_abort_command,
	.target_reset		= qla24xx_abort_target,
	.lun_reset		= qla24xx_lun_reset,
	.fabric_login		= qla24xx_login_fabric,
	.fabric_logout		= qla24xx_fabric_logout,
	.calc_req_entries	= NULL,
	.build_iocbs		= NULL,
	.prep_ms_iocb		= qla24xx_prep_ms_iocb,
	.prep_ms_fdmi_iocb	= qla24xx_prep_ms_fdmi_iocb,
	.read_nvram		= qla25xx_read_nvram_data,
	.write_nvram		= qla25xx_write_nvram_data,
	.fw_dump		= qla25xx_fw_dump,
	.beacon_on		= qla24xx_beacon_on,
	.beacon_off		= qla24xx_beacon_off,
	.beacon_blink		= qla24xx_beacon_blink,
	.read_optrom		= qla25xx_read_optrom_data,
	.write_optrom		= qla24xx_write_optrom_data,
	.get_flash_version	= qla24xx_get_flash_version,
	.start_scsi		= qla24xx_dif_start_scsi,
	.abort_isp		= qla2x00_abort_isp,
};

static struct isp_operations qla81xx_isp_ops = {
	.pci_config		= qla25xx_pci_config,
	.reset_chip		= qla24xx_reset_chip,
	.chip_diag		= qla24xx_chip_diag,
	.config_rings		= qla24xx_config_rings,
	.reset_adapter		= qla24xx_reset_adapter,
	.nvram_config		= qla81xx_nvram_config,
	.update_fw_options	= qla81xx_update_fw_options,
	.load_risc		= qla81xx_load_risc,
	.pci_info_str		= qla24xx_pci_info_str,
	.fw_version_str		= qla24xx_fw_version_str,
	.intr_handler		= qla24xx_intr_handler,
	.enable_intrs		= qla24xx_enable_intrs,
	.disable_intrs		= qla24xx_disable_intrs,
	.abort_command		= qla24xx_abort_command,
	.target_reset		= qla24xx_abort_target,
	.lun_reset		= qla24xx_lun_reset,
	.fabric_login		= qla24xx_login_fabric,
	.fabric_logout		= qla24xx_fabric_logout,
	.calc_req_entries	= NULL,
	.build_iocbs		= NULL,
	.prep_ms_iocb		= qla24xx_prep_ms_iocb,
	.prep_ms_fdmi_iocb	= qla24xx_prep_ms_fdmi_iocb,
	.read_nvram		= NULL,
	.write_nvram		= NULL,
	.fw_dump		= qla81xx_fw_dump,
	.beacon_on		= qla24xx_beacon_on,
	.beacon_off		= qla24xx_beacon_off,
	.beacon_blink		= qla24xx_beacon_blink,
	.read_optrom		= qla25xx_read_optrom_data,
	.write_optrom		= qla24xx_write_optrom_data,
	.get_flash_version	= qla24xx_get_flash_version,
	.start_scsi		= qla24xx_dif_start_scsi,
	.abort_isp		= qla2x00_abort_isp,
};

static struct isp_operations qla82xx_isp_ops = {
	.pci_config		= qla82xx_pci_config,
	.reset_chip		= qla82xx_reset_chip,
	.chip_diag		= qla24xx_chip_diag,
	.config_rings		= qla82xx_config_rings,
	.reset_adapter		= qla24xx_reset_adapter,
	.nvram_config		= qla81xx_nvram_config,
	.update_fw_options	= qla24xx_update_fw_options,
	.load_risc		= qla82xx_load_risc,
	.pci_info_str		= qla82xx_pci_info_str,
	.fw_version_str		= qla24xx_fw_version_str,
	.intr_handler		= qla82xx_intr_handler,
	.enable_intrs		= qla82xx_enable_intrs,
	.disable_intrs		= qla82xx_disable_intrs,
	.abort_command		= qla24xx_abort_command,
	.target_reset		= qla24xx_abort_target,
	.lun_reset		= qla24xx_lun_reset,
	.fabric_login		= qla24xx_login_fabric,
	.fabric_logout		= qla24xx_fabric_logout,
	.calc_req_entries	= NULL,
	.build_iocbs		= NULL,
	.prep_ms_iocb		= qla24xx_prep_ms_iocb,
	.prep_ms_fdmi_iocb	= qla24xx_prep_ms_fdmi_iocb,
	.read_nvram		= qla24xx_read_nvram_data,
	.write_nvram		= qla24xx_write_nvram_data,
	.fw_dump		= qla24xx_fw_dump,
	.beacon_on		= qla82xx_beacon_on,
	.beacon_off		= qla82xx_beacon_off,
	.beacon_blink		= NULL,
	.read_optrom		= qla82xx_read_optrom_data,
	.write_optrom		= qla82xx_write_optrom_data,
	.get_flash_version	= qla24xx_get_flash_version,
	.start_scsi             = qla82xx_start_scsi,
	.abort_isp		= qla82xx_abort_isp,
};

static inline void
qla2x00_set_isp_flags(struct qla_hw_data *ha)
{
	ha->device_type = DT_EXTENDED_IDS;
	switch (ha->pdev->device) {
	case PCI_DEVICE_ID_QLOGIC_ISP2100:
		ha->device_type |= DT_ISP2100;
		ha->device_type &= ~DT_EXTENDED_IDS;
		ha->fw_srisc_address = RISC_START_ADDRESS_2100;
		break;
	case PCI_DEVICE_ID_QLOGIC_ISP2200:
		ha->device_type |= DT_ISP2200;
		ha->device_type &= ~DT_EXTENDED_IDS;
		ha->fw_srisc_address = RISC_START_ADDRESS_2100;
		break;
	case PCI_DEVICE_ID_QLOGIC_ISP2300:
		ha->device_type |= DT_ISP2300;
		ha->device_type |= DT_ZIO_SUPPORTED;
		ha->fw_srisc_address = RISC_START_ADDRESS_2300;
		break;
	case PCI_DEVICE_ID_QLOGIC_ISP2312:
		ha->device_type |= DT_ISP2312;
		ha->device_type |= DT_ZIO_SUPPORTED;
		ha->fw_srisc_address = RISC_START_ADDRESS_2300;
		break;
	case PCI_DEVICE_ID_QLOGIC_ISP2322:
		ha->device_type |= DT_ISP2322;
		ha->device_type |= DT_ZIO_SUPPORTED;
		if (ha->pdev->subsystem_vendor == 0x1028 &&
		    ha->pdev->subsystem_device == 0x0170)
			ha->device_type |= DT_OEM_001;
		ha->fw_srisc_address = RISC_START_ADDRESS_2300;
		break;
	case PCI_DEVICE_ID_QLOGIC_ISP6312:
		ha->device_type |= DT_ISP6312;
		ha->fw_srisc_address = RISC_START_ADDRESS_2300;
		break;
	case PCI_DEVICE_ID_QLOGIC_ISP6322:
		ha->device_type |= DT_ISP6322;
		ha->fw_srisc_address = RISC_START_ADDRESS_2300;
		break;
	case PCI_DEVICE_ID_QLOGIC_ISP2422:
		ha->device_type |= DT_ISP2422;
		ha->device_type |= DT_ZIO_SUPPORTED;
		ha->device_type |= DT_FWI2;
		ha->device_type |= DT_IIDMA;
		ha->fw_srisc_address = RISC_START_ADDRESS_2400;
		break;
	case PCI_DEVICE_ID_QLOGIC_ISP2432:
		ha->device_type |= DT_ISP2432;
		ha->device_type |= DT_ZIO_SUPPORTED;
		ha->device_type |= DT_FWI2;
		ha->device_type |= DT_IIDMA;
		ha->fw_srisc_address = RISC_START_ADDRESS_2400;
		break;
	case PCI_DEVICE_ID_QLOGIC_ISP8432:
		ha->device_type |= DT_ISP8432;
		ha->device_type |= DT_ZIO_SUPPORTED;
		ha->device_type |= DT_FWI2;
		ha->device_type |= DT_IIDMA;
		ha->fw_srisc_address = RISC_START_ADDRESS_2400;
		break;
	case PCI_DEVICE_ID_QLOGIC_ISP5422:
		ha->device_type |= DT_ISP5422;
		ha->device_type |= DT_FWI2;
		ha->fw_srisc_address = RISC_START_ADDRESS_2400;
		break;
	case PCI_DEVICE_ID_QLOGIC_ISP5432:
		ha->device_type |= DT_ISP5432;
		ha->device_type |= DT_FWI2;
		ha->fw_srisc_address = RISC_START_ADDRESS_2400;
		break;
	case PCI_DEVICE_ID_QLOGIC_ISP2532:
		ha->device_type |= DT_ISP2532;
		ha->device_type |= DT_ZIO_SUPPORTED;
		ha->device_type |= DT_FWI2;
		ha->device_type |= DT_IIDMA;
		ha->fw_srisc_address = RISC_START_ADDRESS_2400;
		break;
	case PCI_DEVICE_ID_QLOGIC_ISP8001:
		ha->device_type |= DT_ISP8001;
		ha->device_type |= DT_ZIO_SUPPORTED;
		ha->device_type |= DT_FWI2;
		ha->device_type |= DT_IIDMA;
		ha->fw_srisc_address = RISC_START_ADDRESS_2400;
		break;
	case PCI_DEVICE_ID_QLOGIC_ISP8021:
		ha->device_type |= DT_ISP8021;
		ha->device_type |= DT_ZIO_SUPPORTED;
		ha->device_type |= DT_FWI2;
		ha->fw_srisc_address = RISC_START_ADDRESS_2400;
		/* Initialize 82XX ISP flags */
		qla82xx_init_flags(ha);
		break;
	}

	if (IS_QLA82XX(ha))
		ha->port_no = !(ha->portnum & 1);
	else
		/* Get adapter physical port no from interrupt pin register. */
		pci_read_config_byte(ha->pdev, PCI_INTERRUPT_PIN, &ha->port_no);

	if (ha->port_no & 1)
		ha->flags.port0 = 1;
	else
		ha->flags.port0 = 0;
	ql_dbg_pci(ql_dbg_init, ha->pdev, 0x000b,
	    "device_type=0x%x port=%d fw_srisc_address=%p.\n",
	    ha->device_type, ha->flags.port0, ha->fw_srisc_address);
}

static int
qla2x00_iospace_config(struct qla_hw_data *ha)
{
	resource_size_t pio;
	uint16_t msix;
	int cpus;

	if (IS_QLA82XX(ha))
		return qla82xx_iospace_config(ha);

	if (pci_request_selected_regions(ha->pdev, ha->bars,
	    QLA2XXX_DRIVER_NAME)) {
		ql_log_pci(ql_log_fatal, ha->pdev, 0x0011,
		    "Failed to reserve PIO/MMIO regions (%s), aborting.\n",
		    pci_name(ha->pdev));
		goto iospace_error_exit;
	}
	if (!(ha->bars & 1))
		goto skip_pio;

	/* We only need PIO for Flash operations on ISP2312 v2 chips. */
	pio = pci_resource_start(ha->pdev, 0);
	if (pci_resource_flags(ha->pdev, 0) & IORESOURCE_IO) {
		if (pci_resource_len(ha->pdev, 0) < MIN_IOBASE_LEN) {
			ql_log_pci(ql_log_warn, ha->pdev, 0x0012,
			    "Invalid pci I/O region size (%s).\n",
			    pci_name(ha->pdev));
			pio = 0;
		}
	} else {
		ql_log_pci(ql_log_warn, ha->pdev, 0x0013,
		    "Region #0 no a PIO resource (%s).\n",
		    pci_name(ha->pdev));
		pio = 0;
	}
	ha->pio_address = pio;
	ql_dbg_pci(ql_dbg_init, ha->pdev, 0x0014,
	    "PIO address=%p.\n",
	    ha->pio_address);

skip_pio:
	/* Use MMIO operations for all accesses. */
	if (!(pci_resource_flags(ha->pdev, 1) & IORESOURCE_MEM)) {
		ql_log_pci(ql_log_fatal, ha->pdev, 0x0015,
		    "Region #1 not an MMIO resource (%s), aborting.\n",
		    pci_name(ha->pdev));
		goto iospace_error_exit;
	}
	if (pci_resource_len(ha->pdev, 1) < MIN_IOBASE_LEN) {
		ql_log_pci(ql_log_fatal, ha->pdev, 0x0016,
		    "Invalid PCI mem region size (%s), aborting.\n",
		    pci_name(ha->pdev));
		goto iospace_error_exit;
	}

	ha->iobase = ioremap(pci_resource_start(ha->pdev, 1), MIN_IOBASE_LEN);
	if (!ha->iobase) {
		ql_log_pci(ql_log_fatal, ha->pdev, 0x0017,
		    "Cannot remap MMIO (%s), aborting.\n",
		    pci_name(ha->pdev));
		goto iospace_error_exit;
	}

	/* Determine queue resources */
	ha->max_req_queues = ha->max_rsp_queues = 1;
	if ((ql2xmaxqueues <= 1 && !ql2xmultique_tag) ||
		(ql2xmaxqueues > 1 && ql2xmultique_tag) ||
		(!IS_QLA25XX(ha) && !IS_QLA81XX(ha)))
		goto mqiobase_exit;

	ha->mqiobase = ioremap(pci_resource_start(ha->pdev, 3),
			pci_resource_len(ha->pdev, 3));
	if (ha->mqiobase) {
		ql_dbg_pci(ql_dbg_init, ha->pdev, 0x0018,
		    "MQIO Base=%p.\n", ha->mqiobase);
		/* Read MSIX vector size of the board */
		pci_read_config_word(ha->pdev, QLA_PCI_MSIX_CONTROL, &msix);
		ha->msix_count = msix;
		/* Max queues are bounded by available msix vectors */
		/* queue 0 uses two msix vectors */
		if (ql2xmultique_tag) {
			cpus = num_online_cpus();
			ha->max_rsp_queues = (ha->msix_count - 1 > cpus) ?
				(cpus + 1) : (ha->msix_count - 1);
			ha->max_req_queues = 2;
		} else if (ql2xmaxqueues > 1) {
			ha->max_req_queues = ql2xmaxqueues > QLA_MQ_SIZE ?
			    QLA_MQ_SIZE : ql2xmaxqueues;
			ql_dbg_pci(ql_dbg_multiq, ha->pdev, 0xc008,
			    "QoS mode set, max no of request queues:%d.\n",
			    ha->max_req_queues);
			ql_dbg_pci(ql_dbg_init, ha->pdev, 0x0019,
			    "QoS mode set, max no of request queues:%d.\n",
			    ha->max_req_queues);
		}
		ql_log_pci(ql_log_info, ha->pdev, 0x001a,
		    "MSI-X vector count: %d.\n", msix);
	} else
		ql_log_pci(ql_log_info, ha->pdev, 0x001b,
		    "BAR 3 not enabled.\n");

mqiobase_exit:
	ha->msix_count = ha->max_rsp_queues + 1;
	ql_dbg_pci(ql_dbg_init, ha->pdev, 0x001c,
	    "MSIX Count:%d.\n", ha->msix_count);
	return (0);

iospace_error_exit:
	return (-ENOMEM);
}

static void
qla2xxx_scan_start(struct Scsi_Host *shost)
{
	scsi_qla_host_t *vha = shost_priv(shost);

	if (vha->hw->flags.running_gold_fw)
		return;

	set_bit(LOOP_RESYNC_NEEDED, &vha->dpc_flags);
	set_bit(LOCAL_LOOP_UPDATE, &vha->dpc_flags);
	set_bit(RSCN_UPDATE, &vha->dpc_flags);
	set_bit(NPIV_CONFIG_NEEDED, &vha->dpc_flags);
}

static int
qla2xxx_scan_finished(struct Scsi_Host *shost, unsigned long time)
{
	scsi_qla_host_t *vha = shost_priv(shost);

	if (!vha->host)
		return 1;
	if (time > vha->hw->loop_reset_delay * HZ)
		return 1;

	return atomic_read(&vha->loop_state) == LOOP_READY;
}

/*
 * PCI driver interface
 */
static int __devinit
qla2x00_probe_one(struct pci_dev *pdev, const struct pci_device_id *id)
{
	int	ret = -ENODEV;
	struct Scsi_Host *host;
	scsi_qla_host_t *base_vha = NULL;
	struct qla_hw_data *ha;
	char pci_info[30];
	char fw_str[30];
	struct scsi_host_template *sht;
	int bars, max_id, mem_only = 0;
	uint16_t req_length = 0, rsp_length = 0;
	struct req_que *req = NULL;
	struct rsp_que *rsp = NULL;

	bars = pci_select_bars(pdev, IORESOURCE_MEM | IORESOURCE_IO);
	sht = &qla2xxx_driver_template;
	if (pdev->device == PCI_DEVICE_ID_QLOGIC_ISP2422 ||
	    pdev->device == PCI_DEVICE_ID_QLOGIC_ISP2432 ||
	    pdev->device == PCI_DEVICE_ID_QLOGIC_ISP8432 ||
	    pdev->device == PCI_DEVICE_ID_QLOGIC_ISP5422 ||
	    pdev->device == PCI_DEVICE_ID_QLOGIC_ISP5432 ||
	    pdev->device == PCI_DEVICE_ID_QLOGIC_ISP2532 ||
	    pdev->device == PCI_DEVICE_ID_QLOGIC_ISP8001 ||
	    pdev->device == PCI_DEVICE_ID_QLOGIC_ISP8021) {
		bars = pci_select_bars(pdev, IORESOURCE_MEM);
		mem_only = 1;
		ql_dbg_pci(ql_dbg_init, pdev, 0x0007,
		    "Mem only adapter.\n");
	}
	ql_dbg_pci(ql_dbg_init, pdev, 0x0008,
	    "Bars=%d.\n", bars);

	if (mem_only) {
		if (pci_enable_device_mem(pdev))
			goto probe_out;
	} else {
		if (pci_enable_device(pdev))
			goto probe_out;
	}

	/* This may fail but that's ok */
	pci_enable_pcie_error_reporting(pdev);

	ha = kzalloc(sizeof(struct qla_hw_data), GFP_KERNEL);
	if (!ha) {
		ql_log_pci(ql_log_fatal, pdev, 0x0009,
		    "Unable to allocate memory for ha.\n");
		goto probe_out;
	}
	ql_dbg_pci(ql_dbg_init, pdev, 0x000a,
	    "Memory allocated for ha=%p.\n", ha);
	ha->pdev = pdev;

	/* Clear our data area */
	ha->bars = bars;
	ha->mem_only = mem_only;
	spin_lock_init(&ha->hardware_lock);
	spin_lock_init(&ha->vport_slock);

	/* Set ISP-type information. */
	qla2x00_set_isp_flags(ha);

	/* Set EEH reset type to fundamental if required by hba */
	if ( IS_QLA24XX(ha) || IS_QLA25XX(ha) || IS_QLA81XX(ha)) {
		pdev->needs_freset = 1;
	}

	/* Configure PCI I/O space */
	ret = qla2x00_iospace_config(ha);
	if (ret)
		goto probe_hw_failed;

	ql_log_pci(ql_log_info, pdev, 0x001d,
	    "Found an ISP%04X irq %d iobase 0x%p.\n",
	    pdev->device, pdev->irq, ha->iobase);
	ha->prev_topology = 0;
	ha->init_cb_size = sizeof(init_cb_t);
	ha->link_data_rate = PORT_SPEED_UNKNOWN;
	ha->optrom_size = OPTROM_SIZE_2300;

	/* Assign ISP specific operations. */
	max_id = MAX_TARGETS_2200;
	if (IS_QLA2100(ha)) {
		max_id = MAX_TARGETS_2100;
		ha->mbx_count = MAILBOX_REGISTER_COUNT_2100;
		req_length = REQUEST_ENTRY_CNT_2100;
		rsp_length = RESPONSE_ENTRY_CNT_2100;
		ha->max_loop_id = SNS_LAST_LOOP_ID_2100;
		ha->gid_list_info_size = 4;
		ha->flash_conf_off = ~0;
		ha->flash_data_off = ~0;
		ha->nvram_conf_off = ~0;
		ha->nvram_data_off = ~0;
		ha->isp_ops = &qla2100_isp_ops;
	} else if (IS_QLA2200(ha)) {
		ha->mbx_count = MAILBOX_REGISTER_COUNT;
		req_length = REQUEST_ENTRY_CNT_2200;
		rsp_length = RESPONSE_ENTRY_CNT_2100;
		ha->max_loop_id = SNS_LAST_LOOP_ID_2100;
		ha->gid_list_info_size = 4;
		ha->flash_conf_off = ~0;
		ha->flash_data_off = ~0;
		ha->nvram_conf_off = ~0;
		ha->nvram_data_off = ~0;
		ha->isp_ops = &qla2100_isp_ops;
	} else if (IS_QLA23XX(ha)) {
		ha->mbx_count = MAILBOX_REGISTER_COUNT;
		req_length = REQUEST_ENTRY_CNT_2200;
		rsp_length = RESPONSE_ENTRY_CNT_2300;
		ha->max_loop_id = SNS_LAST_LOOP_ID_2300;
		ha->gid_list_info_size = 6;
		if (IS_QLA2322(ha) || IS_QLA6322(ha))
			ha->optrom_size = OPTROM_SIZE_2322;
		ha->flash_conf_off = ~0;
		ha->flash_data_off = ~0;
		ha->nvram_conf_off = ~0;
		ha->nvram_data_off = ~0;
		ha->isp_ops = &qla2300_isp_ops;
	} else if (IS_QLA24XX_TYPE(ha)) {
		ha->mbx_count = MAILBOX_REGISTER_COUNT;
		req_length = REQUEST_ENTRY_CNT_24XX;
		rsp_length = RESPONSE_ENTRY_CNT_2300;
		ha->max_loop_id = SNS_LAST_LOOP_ID_2300;
		ha->init_cb_size = sizeof(struct mid_init_cb_24xx);
		ha->gid_list_info_size = 8;
		ha->optrom_size = OPTROM_SIZE_24XX;
		ha->nvram_npiv_size = QLA_MAX_VPORTS_QLA24XX;
		ha->isp_ops = &qla24xx_isp_ops;
		ha->flash_conf_off = FARX_ACCESS_FLASH_CONF;
		ha->flash_data_off = FARX_ACCESS_FLASH_DATA;
		ha->nvram_conf_off = FARX_ACCESS_NVRAM_CONF;
		ha->nvram_data_off = FARX_ACCESS_NVRAM_DATA;
	} else if (IS_QLA25XX(ha)) {
		ha->mbx_count = MAILBOX_REGISTER_COUNT;
		req_length = REQUEST_ENTRY_CNT_24XX;
		rsp_length = RESPONSE_ENTRY_CNT_2300;
		ha->max_loop_id = SNS_LAST_LOOP_ID_2300;
		ha->init_cb_size = sizeof(struct mid_init_cb_24xx);
		ha->gid_list_info_size = 8;
		ha->optrom_size = OPTROM_SIZE_25XX;
		ha->nvram_npiv_size = QLA_MAX_VPORTS_QLA25XX;
		ha->isp_ops = &qla25xx_isp_ops;
		ha->flash_conf_off = FARX_ACCESS_FLASH_CONF;
		ha->flash_data_off = FARX_ACCESS_FLASH_DATA;
		ha->nvram_conf_off = FARX_ACCESS_NVRAM_CONF;
		ha->nvram_data_off = FARX_ACCESS_NVRAM_DATA;
	} else if (IS_QLA81XX(ha)) {
		ha->mbx_count = MAILBOX_REGISTER_COUNT;
		req_length = REQUEST_ENTRY_CNT_24XX;
		rsp_length = RESPONSE_ENTRY_CNT_2300;
		ha->max_loop_id = SNS_LAST_LOOP_ID_2300;
		ha->init_cb_size = sizeof(struct mid_init_cb_81xx);
		ha->gid_list_info_size = 8;
		ha->optrom_size = OPTROM_SIZE_81XX;
		ha->nvram_npiv_size = QLA_MAX_VPORTS_QLA25XX;
		ha->isp_ops = &qla81xx_isp_ops;
		ha->flash_conf_off = FARX_ACCESS_FLASH_CONF_81XX;
		ha->flash_data_off = FARX_ACCESS_FLASH_DATA_81XX;
		ha->nvram_conf_off = ~0;
		ha->nvram_data_off = ~0;
	} else if (IS_QLA82XX(ha)) {
		ha->mbx_count = MAILBOX_REGISTER_COUNT;
		req_length = REQUEST_ENTRY_CNT_82XX;
		rsp_length = RESPONSE_ENTRY_CNT_82XX;
		ha->max_loop_id = SNS_LAST_LOOP_ID_2300;
		ha->init_cb_size = sizeof(struct mid_init_cb_81xx);
		ha->gid_list_info_size = 8;
		ha->optrom_size = OPTROM_SIZE_82XX;
		ha->nvram_npiv_size = QLA_MAX_VPORTS_QLA25XX;
		ha->isp_ops = &qla82xx_isp_ops;
		ha->flash_conf_off = FARX_ACCESS_FLASH_CONF;
		ha->flash_data_off = FARX_ACCESS_FLASH_DATA;
		ha->nvram_conf_off = FARX_ACCESS_NVRAM_CONF;
		ha->nvram_data_off = FARX_ACCESS_NVRAM_DATA;
	}
	ql_dbg_pci(ql_dbg_init, pdev, 0x001e,
	    "mbx_count=%d, req_length=%d, "
	    "rsp_length=%d, max_loop_id=%d, init_cb_size=%d, "
	    "gid_list_info_size=%d, optrom_size=%d, nvram_npiv_size=%d, .\n",
	    ha->mbx_count, req_length, rsp_length, ha->max_loop_id,
	    ha->init_cb_size, ha->gid_list_info_size, ha->optrom_size,
	    ha->nvram_npiv_size);
	ql_dbg_pci(ql_dbg_init, pdev, 0x001f,
	    "isp_ops=%p, flash_conf_off=%d, "
	    "flash_data_off=%d, nvram_conf_off=%d, nvram_data_off=%d.\n",
	    ha->isp_ops, ha->flash_conf_off, ha->flash_data_off,
	    ha->nvram_conf_off, ha->nvram_data_off);
	mutex_init(&ha->vport_lock);
	init_completion(&ha->mbx_cmd_comp);
	complete(&ha->mbx_cmd_comp);
	init_completion(&ha->mbx_intr_comp);
	init_completion(&ha->dcbx_comp);

	set_bit(0, (unsigned long *) ha->vp_idx_map);

	qla2x00_config_dma_addressing(ha);
	ql_dbg_pci(ql_dbg_init, pdev, 0x0020,
	    "64 Bit addressing is %s.\n",
	    ha->flags.enable_64bit_addressing ? "enable" :
	    "disable");
	ret = qla2x00_mem_alloc(ha, req_length, rsp_length, &req, &rsp);
	if (!ret) {
		ql_log_pci(ql_log_fatal, pdev, 0x0031,
		    "Failed to allocate memory for adapter, aborting.\n");

		goto probe_hw_failed;
	}

	req->max_q_depth = MAX_Q_DEPTH;
	if (ql2xmaxqdepth != 0 && ql2xmaxqdepth <= 0xffffU)
		req->max_q_depth = ql2xmaxqdepth;


	base_vha = qla2x00_create_host(sht, ha);
	if (!base_vha) {
		ret = -ENOMEM;
		qla2x00_mem_free(ha);
		qla2x00_free_req_que(ha, req);
		qla2x00_free_rsp_que(ha, rsp);
		goto probe_hw_failed;
	}

	pci_set_drvdata(pdev, base_vha);

	host = base_vha->host;
	base_vha->req = req;
	host->can_queue = req->length + 128;
	if (IS_QLA2XXX_MIDTYPE(ha))
		base_vha->mgmt_svr_loop_id = 10 + base_vha->vp_idx;
	else
		base_vha->mgmt_svr_loop_id = MANAGEMENT_SERVER +
						base_vha->vp_idx;

	/* Set the SG table size based on ISP type */
	if (!IS_FWI2_CAPABLE(ha)) {
		if (IS_QLA2100(ha))
			host->sg_tablesize = 32;
	} else {
		if (!IS_QLA82XX(ha))
			host->sg_tablesize = QLA_SG_ALL;
	}
	ql_dbg(ql_dbg_init, base_vha, 0x0032,
	    "can_queue=%d, req=%p, "
	    "mgmt_svr_loop_id=%d, sg_tablesize=%d.\n",
	    host->can_queue, base_vha->req,
	    base_vha->mgmt_svr_loop_id, host->sg_tablesize);
	host->max_id = max_id;
	host->this_id = 255;
	host->cmd_per_lun = 3;
	host->unique_id = host->host_no;
	if (IS_T10_PI_CAPABLE(ha) && ql2xenabledif)
		host->max_cmd_len = 32;
	else
		host->max_cmd_len = MAX_CMDSZ;
	host->max_channel = MAX_BUSES - 1;
	host->max_lun = ql2xmaxlun;
	host->transportt = qla2xxx_transport_template;
	sht->vendor_id = (SCSI_NL_VID_TYPE_PCI | PCI_VENDOR_ID_QLOGIC);

	ql_dbg(ql_dbg_init, base_vha, 0x0033,
	    "max_id=%d this_id=%d "
	    "cmd_per_len=%d unique_id=%d max_cmd_len=%d max_channel=%d "
	    "max_lun=%d transportt=%p, vendor_id=%d.\n", host->max_id,
	    host->this_id, host->cmd_per_lun, host->unique_id,
	    host->max_cmd_len, host->max_channel, host->max_lun,
	    host->transportt, sht->vendor_id);

	/* Set up the irqs */
	ret = qla2x00_request_irqs(ha, rsp);
	if (ret)
		goto probe_init_failed;

	pci_save_state(pdev);

	/* Alloc arrays of request and response ring ptrs */
que_init:
	if (!qla2x00_alloc_queues(ha)) {
		ql_log(ql_log_fatal, base_vha, 0x003d,
		    "Failed to allocate memory for queue pointers.. aborting.\n");
		goto probe_init_failed;
	}

	ha->rsp_q_map[0] = rsp;
	ha->req_q_map[0] = req;
	rsp->req = req;
	req->rsp = rsp;
	set_bit(0, ha->req_qid_map);
	set_bit(0, ha->rsp_qid_map);
	/* FWI2-capable only. */
	req->req_q_in = &ha->iobase->isp24.req_q_in;
	req->req_q_out = &ha->iobase->isp24.req_q_out;
	rsp->rsp_q_in = &ha->iobase->isp24.rsp_q_in;
	rsp->rsp_q_out = &ha->iobase->isp24.rsp_q_out;
	if (ha->mqenable) {
		req->req_q_in = &ha->mqiobase->isp25mq.req_q_in;
		req->req_q_out = &ha->mqiobase->isp25mq.req_q_out;
		rsp->rsp_q_in = &ha->mqiobase->isp25mq.rsp_q_in;
		rsp->rsp_q_out =  &ha->mqiobase->isp25mq.rsp_q_out;
	}

	if (IS_QLA82XX(ha)) {
		req->req_q_out = &ha->iobase->isp82.req_q_out[0];
		rsp->rsp_q_in = &ha->iobase->isp82.rsp_q_in[0];
		rsp->rsp_q_out = &ha->iobase->isp82.rsp_q_out[0];
	}

	ql_dbg(ql_dbg_multiq, base_vha, 0xc009,
	    "rsp_q_map=%p req_q_map=%p rsp->req=%p req->rsp=%p.\n",
	    ha->rsp_q_map, ha->req_q_map, rsp->req, req->rsp);
	ql_dbg(ql_dbg_multiq, base_vha, 0xc00a,
	    "req->req_q_in=%p req->req_q_out=%p "
	    "rsp->rsp_q_in=%p rsp->rsp_q_out=%p.\n",
	    req->req_q_in, req->req_q_out,
	    rsp->rsp_q_in, rsp->rsp_q_out);
	ql_dbg(ql_dbg_init, base_vha, 0x003e,
	    "rsp_q_map=%p req_q_map=%p rsp->req=%p req->rsp=%p.\n",
	    ha->rsp_q_map, ha->req_q_map, rsp->req, req->rsp);
	ql_dbg(ql_dbg_init, base_vha, 0x003f,
	    "req->req_q_in=%p req->req_q_out=%p rsp->rsp_q_in=%p rsp->rsp_q_out=%p.\n",
	    req->req_q_in, req->req_q_out, rsp->rsp_q_in, rsp->rsp_q_out);

	if (qla2x00_initialize_adapter(base_vha)) {
		ql_log(ql_log_fatal, base_vha, 0x00d6,
		    "Failed to initialize adapter - Adapter flags %x.\n",
		    base_vha->device_flags);

		if (IS_QLA82XX(ha)) {
			qla82xx_idc_lock(ha);
			qla82xx_wr_32(ha, QLA82XX_CRB_DEV_STATE,
				QLA82XX_DEV_FAILED);
			qla82xx_idc_unlock(ha);
			ql_log(ql_log_fatal, base_vha, 0x00d7,
			    "HW State: FAILED.\n");
		}

		ret = -ENODEV;
		goto probe_failed;
	}

	if (ha->mqenable) {
		if (qla25xx_setup_mode(base_vha)) {
			ql_log(ql_log_warn, base_vha, 0x00ec,
			    "Failed to create queues, falling back to single queue mode.\n");
			goto que_init;
		}
	}

	if (ha->flags.running_gold_fw)
		goto skip_dpc;

	/*
	 * Startup the kernel thread for this host adapter
	 */
	ha->dpc_thread = kthread_create(qla2x00_do_dpc, ha,
	    "%s_dpc", base_vha->host_str);
	if (IS_ERR(ha->dpc_thread)) {
		ql_log(ql_log_fatal, base_vha, 0x00ed,
		    "Failed to start DPC thread.\n");
		ret = PTR_ERR(ha->dpc_thread);
		goto probe_failed;
	}
	ql_dbg(ql_dbg_init, base_vha, 0x00ee,
	    "DPC thread started successfully.\n");

skip_dpc:
	list_add_tail(&base_vha->list, &ha->vp_list);
	base_vha->host->irq = ha->pdev->irq;

	/* Initialized the timer */
	qla2x00_start_timer(base_vha, qla2x00_timer, WATCH_INTERVAL);
	ql_dbg(ql_dbg_init, base_vha, 0x00ef,
	    "Started qla2x00_timer with "
	    "interval=%d.\n", WATCH_INTERVAL);
	ql_dbg(ql_dbg_init, base_vha, 0x00f0,
	    "Detected hba at address=%p.\n",
	    ha);

	if (IS_T10_PI_CAPABLE(ha) && ql2xenabledif) {
		if (ha->fw_attributes & BIT_4) {
			int prot = 0;
			base_vha->flags.difdix_supported = 1;
			ql_dbg(ql_dbg_init, base_vha, 0x00f1,
			    "Registering for DIF/DIX type 1 and 3 protection.\n");
			if (ql2xenabledif == 1)
				prot = SHOST_DIX_TYPE0_PROTECTION;
			scsi_host_set_prot(host,
			    prot | SHOST_DIF_TYPE1_PROTECTION
			    | SHOST_DIF_TYPE2_PROTECTION
			    | SHOST_DIF_TYPE3_PROTECTION
			    | SHOST_DIX_TYPE1_PROTECTION
			    | SHOST_DIX_TYPE2_PROTECTION
			    | SHOST_DIX_TYPE3_PROTECTION);
			scsi_host_set_guard(host, SHOST_DIX_GUARD_CRC);
		} else
			base_vha->flags.difdix_supported = 0;
	}

	ha->isp_ops->enable_intrs(ha);

	ret = scsi_add_host(host, &pdev->dev);
	if (ret)
		goto probe_failed;

	base_vha->flags.init_done = 1;
	base_vha->flags.online = 1;

	ql_dbg(ql_dbg_init, base_vha, 0x00f2,
	    "Init done and hba is online.\n");

	scsi_scan_host(host);

	qla2x00_alloc_sysfs_attr(base_vha);

	qla2x00_init_host_attr(base_vha);

	qla2x00_dfs_setup(base_vha);

	ql_log(ql_log_info, base_vha, 0x00fa,
	    "QLogic Fibre Channed HBA Driver: %s.\n",
	    qla2x00_version_str);
	ql_log(ql_log_info, base_vha, 0x00fb,
	    "QLogic %s - %s.\n",
	    ha->model_number, ha->model_desc ? ha->model_desc : "");
	ql_log(ql_log_info, base_vha, 0x00fc,
	    "ISP%04X: %s @ %s hdma%c host#=%ld fw=%s.\n",
	    pdev->device, ha->isp_ops->pci_info_str(base_vha, pci_info),
	    pci_name(pdev), ha->flags.enable_64bit_addressing ? '+' : '-',
	    base_vha->host_no,
	    ha->isp_ops->fw_version_str(base_vha, fw_str));

	return 0;

probe_init_failed:
	qla2x00_free_req_que(ha, req);
	qla2x00_free_rsp_que(ha, rsp);
	ha->max_req_queues = ha->max_rsp_queues = 0;

probe_failed:
	if (base_vha->timer_active)
		qla2x00_stop_timer(base_vha);
	base_vha->flags.online = 0;
	if (ha->dpc_thread) {
		struct task_struct *t = ha->dpc_thread;

		ha->dpc_thread = NULL;
		kthread_stop(t);
	}

	qla2x00_free_device(base_vha);

	scsi_host_put(base_vha->host);

probe_hw_failed:
	if (IS_QLA82XX(ha)) {
		qla82xx_idc_lock(ha);
		qla82xx_clear_drv_active(ha);
		qla82xx_idc_unlock(ha);
		iounmap((device_reg_t __iomem *)ha->nx_pcibase);
		if (!ql2xdbwr)
			iounmap((device_reg_t __iomem *)ha->nxdb_wr_ptr);
	} else {
		if (ha->iobase)
			iounmap(ha->iobase);
	}
	pci_release_selected_regions(ha->pdev, ha->bars);
	kfree(ha);
	ha = NULL;

probe_out:
	pci_disable_device(pdev);
	return ret;
}

static void
qla2x00_shutdown(struct pci_dev *pdev)
{
	scsi_qla_host_t *vha;
	struct qla_hw_data  *ha;

	vha = pci_get_drvdata(pdev);
	ha = vha->hw;

	/* Turn-off FCE trace */
	if (ha->flags.fce_enabled) {
		qla2x00_disable_fce_trace(vha, NULL, NULL);
		ha->flags.fce_enabled = 0;
	}

	/* Turn-off EFT trace */
	if (ha->eft)
		qla2x00_disable_eft_trace(vha);

	/* Stop currently executing firmware. */
	qla2x00_try_to_stop_firmware(vha);

	/* Turn adapter off line */
	vha->flags.online = 0;

	/* turn-off interrupts on the card */
	if (ha->interrupts_on) {
		vha->flags.init_done = 0;
		ha->isp_ops->disable_intrs(ha);
	}

	qla2x00_free_irqs(vha);

	qla2x00_free_fw_dump(ha);
}

static void
qla2x00_remove_one(struct pci_dev *pdev)
{
	scsi_qla_host_t *base_vha, *vha;
	struct qla_hw_data  *ha;
	unsigned long flags;

	base_vha = pci_get_drvdata(pdev);
	ha = base_vha->hw;

	mutex_lock(&ha->vport_lock);
	while (ha->cur_vport_count) {
		struct Scsi_Host *scsi_host;

		spin_lock_irqsave(&ha->vport_slock, flags);

		BUG_ON(base_vha->list.next == &ha->vp_list);
		/* This assumes first entry in ha->vp_list is always base vha */
		vha = list_first_entry(&base_vha->list, scsi_qla_host_t, list);
		scsi_host = scsi_host_get(vha->host);

		spin_unlock_irqrestore(&ha->vport_slock, flags);
		mutex_unlock(&ha->vport_lock);

		fc_vport_terminate(vha->fc_vport);
		scsi_host_put(vha->host);

		mutex_lock(&ha->vport_lock);
	}
	mutex_unlock(&ha->vport_lock);

	set_bit(UNLOADING, &base_vha->dpc_flags);

	qla2x00_abort_all_cmds(base_vha, DID_NO_CONNECT << 16);

	qla2x00_dfs_remove(base_vha);

	qla84xx_put_chip(base_vha);

	/* Disable timer */
	if (base_vha->timer_active)
		qla2x00_stop_timer(base_vha);

	base_vha->flags.online = 0;

	/* Flush the work queue and remove it */
	if (ha->wq) {
		flush_workqueue(ha->wq);
		destroy_workqueue(ha->wq);
		ha->wq = NULL;
	}

	/* Kill the kernel thread for this host */
	if (ha->dpc_thread) {
		struct task_struct *t = ha->dpc_thread;

		/*
		 * qla2xxx_wake_dpc checks for ->dpc_thread
		 * so we need to zero it out.
		 */
		ha->dpc_thread = NULL;
		kthread_stop(t);
	}

	qla2x00_free_sysfs_attr(base_vha);

	fc_remove_host(base_vha->host);

	scsi_remove_host(base_vha->host);

	qla2x00_free_device(base_vha);

	scsi_host_put(base_vha->host);

	if (IS_QLA82XX(ha)) {
		qla82xx_idc_lock(ha);
		qla82xx_clear_drv_active(ha);
		qla82xx_idc_unlock(ha);

		iounmap((device_reg_t __iomem *)ha->nx_pcibase);
		if (!ql2xdbwr)
			iounmap((device_reg_t __iomem *)ha->nxdb_wr_ptr);
	} else {
		if (ha->iobase)
			iounmap(ha->iobase);

		if (ha->mqiobase)
			iounmap(ha->mqiobase);
	}

	pci_release_selected_regions(ha->pdev, ha->bars);
	kfree(ha);
	ha = NULL;

	pci_disable_pcie_error_reporting(pdev);

	pci_disable_device(pdev);
	pci_set_drvdata(pdev, NULL);
}

static void
qla2x00_free_device(scsi_qla_host_t *vha)
{
	struct qla_hw_data *ha = vha->hw;

	qla2x00_abort_all_cmds(vha, DID_NO_CONNECT << 16);

	/* Disable timer */
	if (vha->timer_active)
		qla2x00_stop_timer(vha);

	/* Kill the kernel thread for this host */
	if (ha->dpc_thread) {
		struct task_struct *t = ha->dpc_thread;

		/*
		 * qla2xxx_wake_dpc checks for ->dpc_thread
		 * so we need to zero it out.
		 */
		ha->dpc_thread = NULL;
		kthread_stop(t);
	}

	qla25xx_delete_queues(vha);

	if (ha->flags.fce_enabled)
		qla2x00_disable_fce_trace(vha, NULL, NULL);

	if (ha->eft)
		qla2x00_disable_eft_trace(vha);

	/* Stop currently executing firmware. */
	qla2x00_try_to_stop_firmware(vha);

	vha->flags.online = 0;

	/* turn-off interrupts on the card */
	if (ha->interrupts_on) {
		vha->flags.init_done = 0;
		ha->isp_ops->disable_intrs(ha);
	}

	qla2x00_free_irqs(vha);

	qla2x00_free_fcports(vha);

	qla2x00_mem_free(ha);

	qla82xx_md_free(vha);

	qla2x00_free_queues(ha);
}

void qla2x00_free_fcports(struct scsi_qla_host *vha)
{
	fc_port_t *fcport, *tfcport;

	list_for_each_entry_safe(fcport, tfcport, &vha->vp_fcports, list) {
		list_del(&fcport->list);
		kfree(fcport);
		fcport = NULL;
	}
}

static inline void
qla2x00_schedule_rport_del(struct scsi_qla_host *vha, fc_port_t *fcport,
    int defer)
{
	struct fc_rport *rport;
	scsi_qla_host_t *base_vha;
	unsigned long flags;

	if (!fcport->rport)
		return;

	rport = fcport->rport;
	if (defer) {
		base_vha = pci_get_drvdata(vha->hw->pdev);
		spin_lock_irqsave(vha->host->host_lock, flags);
		fcport->drport = rport;
		spin_unlock_irqrestore(vha->host->host_lock, flags);
		set_bit(FCPORT_UPDATE_NEEDED, &base_vha->dpc_flags);
		qla2xxx_wake_dpc(base_vha);
	} else
		fc_remote_port_delete(rport);
}

/*
 * qla2x00_mark_device_lost Updates fcport state when device goes offline.
 *
 * Input: ha = adapter block pointer.  fcport = port structure pointer.
 *
 * Return: None.
 *
 * Context:
 */
void qla2x00_mark_device_lost(scsi_qla_host_t *vha, fc_port_t *fcport,
    int do_login, int defer)
{
	if (atomic_read(&fcport->state) == FCS_ONLINE &&
	    vha->vp_idx == fcport->vp_idx) {
		qla2x00_set_fcport_state(fcport, FCS_DEVICE_LOST);
		qla2x00_schedule_rport_del(vha, fcport, defer);
	}
	/*
	 * We may need to retry the login, so don't change the state of the
	 * port but do the retries.
	 */
	if (atomic_read(&fcport->state) != FCS_DEVICE_DEAD)
		qla2x00_set_fcport_state(fcport, FCS_DEVICE_LOST);

	if (!do_login)
		return;

	if (fcport->login_retry == 0) {
		fcport->login_retry = vha->hw->login_retry_count;
		set_bit(RELOGIN_NEEDED, &vha->dpc_flags);

		ql_dbg(ql_dbg_disc, vha, 0x2067,
		    "Port login retry "
		    "%02x%02x%02x%02x%02x%02x%02x%02x, "
		    "id = 0x%04x retry cnt=%d.\n",
		    fcport->port_name[0], fcport->port_name[1],
		    fcport->port_name[2], fcport->port_name[3],
		    fcport->port_name[4], fcport->port_name[5],
		    fcport->port_name[6], fcport->port_name[7],
		    fcport->loop_id, fcport->login_retry);
	}
}

/*
 * qla2x00_mark_all_devices_lost
 *	Updates fcport state when device goes offline.
 *
 * Input:
 *	ha = adapter block pointer.
 *	fcport = port structure pointer.
 *
 * Return:
 *	None.
 *
 * Context:
 */
void
qla2x00_mark_all_devices_lost(scsi_qla_host_t *vha, int defer)
{
	fc_port_t *fcport;

	list_for_each_entry(fcport, &vha->vp_fcports, list) {
		if (vha->vp_idx != 0 && vha->vp_idx != fcport->vp_idx)
			continue;

		/*
		 * No point in marking the device as lost, if the device is
		 * already DEAD.
		 */
		if (atomic_read(&fcport->state) == FCS_DEVICE_DEAD)
			continue;
		if (atomic_read(&fcport->state) == FCS_ONLINE) {
			qla2x00_set_fcport_state(fcport, FCS_DEVICE_LOST);
			if (defer)
				qla2x00_schedule_rport_del(vha, fcport, defer);
			else if (vha->vp_idx == fcport->vp_idx)
				qla2x00_schedule_rport_del(vha, fcport, defer);
		}
	}
}

/*
* qla2x00_mem_alloc
*      Allocates adapter memory.
*
* Returns:
*      0  = success.
*      !0  = failure.
*/
static int
qla2x00_mem_alloc(struct qla_hw_data *ha, uint16_t req_len, uint16_t rsp_len,
	struct req_que **req, struct rsp_que **rsp)
{
	char	name[16];

	ha->init_cb = dma_alloc_coherent(&ha->pdev->dev, ha->init_cb_size,
		&ha->init_cb_dma, GFP_KERNEL);
	if (!ha->init_cb)
		goto fail;

	ha->gid_list = dma_alloc_coherent(&ha->pdev->dev, GID_LIST_SIZE,
		&ha->gid_list_dma, GFP_KERNEL);
	if (!ha->gid_list)
		goto fail_free_init_cb;

	ha->srb_mempool = mempool_create_slab_pool(SRB_MIN_REQ, srb_cachep);
	if (!ha->srb_mempool)
		goto fail_free_gid_list;

	if (IS_QLA82XX(ha)) {
		/* Allocate cache for CT6 Ctx. */
		if (!ctx_cachep) {
			ctx_cachep = kmem_cache_create("qla2xxx_ctx",
				sizeof(struct ct6_dsd), 0,
				SLAB_HWCACHE_ALIGN, NULL);
			if (!ctx_cachep)
				goto fail_free_gid_list;
		}
		ha->ctx_mempool = mempool_create_slab_pool(SRB_MIN_REQ,
			ctx_cachep);
		if (!ha->ctx_mempool)
			goto fail_free_srb_mempool;
		ql_dbg_pci(ql_dbg_init, ha->pdev, 0x0021,
		    "ctx_cachep=%p ctx_mempool=%p.\n",
		    ctx_cachep, ha->ctx_mempool);
	}

	/* Get memory for cached NVRAM */
	ha->nvram = kzalloc(MAX_NVRAM_SIZE, GFP_KERNEL);
	if (!ha->nvram)
		goto fail_free_ctx_mempool;

	snprintf(name, sizeof(name), "%s_%d", QLA2XXX_DRIVER_NAME,
		ha->pdev->device);
	ha->s_dma_pool = dma_pool_create(name, &ha->pdev->dev,
		DMA_POOL_SIZE, 8, 0);
	if (!ha->s_dma_pool)
		goto fail_free_nvram;

	ql_dbg_pci(ql_dbg_init, ha->pdev, 0x0022,
	    "init_cb=%p gid_list=%p, srb_mempool=%p s_dma_pool=%p.\n",
	    ha->init_cb, ha->gid_list, ha->srb_mempool, ha->s_dma_pool);

	if (IS_QLA82XX(ha) || ql2xenabledif) {
		ha->dl_dma_pool = dma_pool_create(name, &ha->pdev->dev,
			DSD_LIST_DMA_POOL_SIZE, 8, 0);
		if (!ha->dl_dma_pool) {
			ql_log_pci(ql_log_fatal, ha->pdev, 0x0023,
			    "Failed to allocate memory for dl_dma_pool.\n");
			goto fail_s_dma_pool;
		}

		ha->fcp_cmnd_dma_pool = dma_pool_create(name, &ha->pdev->dev,
			FCP_CMND_DMA_POOL_SIZE, 8, 0);
		if (!ha->fcp_cmnd_dma_pool) {
			ql_log_pci(ql_log_fatal, ha->pdev, 0x0024,
			    "Failed to allocate memory for fcp_cmnd_dma_pool.\n");
			goto fail_dl_dma_pool;
		}
		ql_dbg_pci(ql_dbg_init, ha->pdev, 0x0025,
		    "dl_dma_pool=%p fcp_cmnd_dma_pool=%p.\n",
		    ha->dl_dma_pool, ha->fcp_cmnd_dma_pool);
	}

	/* Allocate memory for SNS commands */
	if (IS_QLA2100(ha) || IS_QLA2200(ha)) {
	/* Get consistent memory allocated for SNS commands */
		ha->sns_cmd = dma_alloc_coherent(&ha->pdev->dev,
		sizeof(struct sns_cmd_pkt), &ha->sns_cmd_dma, GFP_KERNEL);
		if (!ha->sns_cmd)
			goto fail_dma_pool;
		ql_dbg_pci(ql_dbg_init, ha->pdev, 0x0026,
		    "sns_cmd.\n", ha->sns_cmd);
	} else {
	/* Get consistent memory allocated for MS IOCB */
		ha->ms_iocb = dma_pool_alloc(ha->s_dma_pool, GFP_KERNEL,
			&ha->ms_iocb_dma);
		if (!ha->ms_iocb)
			goto fail_dma_pool;
	/* Get consistent memory allocated for CT SNS commands */
		ha->ct_sns = dma_alloc_coherent(&ha->pdev->dev,
			sizeof(struct ct_sns_pkt), &ha->ct_sns_dma, GFP_KERNEL);
		if (!ha->ct_sns)
			goto fail_free_ms_iocb;
		ql_dbg_pci(ql_dbg_init, ha->pdev, 0x0027,
		    "ms_iocb=%p ct_sns=%p.\n",
		    ha->ms_iocb, ha->ct_sns);
	}

	/* Allocate memory for request ring */
	*req = kzalloc(sizeof(struct req_que), GFP_KERNEL);
	if (!*req) {
		ql_log_pci(ql_log_fatal, ha->pdev, 0x0028,
		    "Failed to allocate memory for req.\n");
		goto fail_req;
	}
	(*req)->length = req_len;
	(*req)->ring = dma_alloc_coherent(&ha->pdev->dev,
		((*req)->length + 1) * sizeof(request_t),
		&(*req)->dma, GFP_KERNEL);
	if (!(*req)->ring) {
		ql_log_pci(ql_log_fatal, ha->pdev, 0x0029,
		    "Failed to allocate memory for req_ring.\n");
		goto fail_req_ring;
	}
	/* Allocate memory for response ring */
	*rsp = kzalloc(sizeof(struct rsp_que), GFP_KERNEL);
	if (!*rsp) {
		ql_log_pci(ql_log_fatal, ha->pdev, 0x002a,
		    "Failed to allocate memory for rsp.\n");
		goto fail_rsp;
	}
	(*rsp)->hw = ha;
	(*rsp)->length = rsp_len;
	(*rsp)->ring = dma_alloc_coherent(&ha->pdev->dev,
		((*rsp)->length + 1) * sizeof(response_t),
		&(*rsp)->dma, GFP_KERNEL);
	if (!(*rsp)->ring) {
		ql_log_pci(ql_log_fatal, ha->pdev, 0x002b,
		    "Failed to allocate memory for rsp_ring.\n");
		goto fail_rsp_ring;
	}
	(*req)->rsp = *rsp;
	(*rsp)->req = *req;
	ql_dbg_pci(ql_dbg_init, ha->pdev, 0x002c,
	    "req=%p req->length=%d req->ring=%p rsp=%p "
	    "rsp->length=%d rsp->ring=%p.\n",
	    *req, (*req)->length, (*req)->ring, *rsp, (*rsp)->length,
	    (*rsp)->ring);
	/* Allocate memory for NVRAM data for vports */
	if (ha->nvram_npiv_size) {
		ha->npiv_info = kzalloc(sizeof(struct qla_npiv_entry) *
		    ha->nvram_npiv_size, GFP_KERNEL);
		if (!ha->npiv_info) {
			ql_log_pci(ql_log_fatal, ha->pdev, 0x002d,
			    "Failed to allocate memory for npiv_info.\n");
			goto fail_npiv_info;
		}
	} else
		ha->npiv_info = NULL;

	/* Get consistent memory allocated for EX-INIT-CB. */
	if (IS_QLA8XXX_TYPE(ha)) {
		ha->ex_init_cb = dma_pool_alloc(ha->s_dma_pool, GFP_KERNEL,
		    &ha->ex_init_cb_dma);
		if (!ha->ex_init_cb)
			goto fail_ex_init_cb;
		ql_dbg_pci(ql_dbg_init, ha->pdev, 0x002e,
		    "ex_init_cb=%p.\n", ha->ex_init_cb);
	}

	INIT_LIST_HEAD(&ha->gbl_dsd_list);

	/* Get consistent memory allocated for Async Port-Database. */
	if (!IS_FWI2_CAPABLE(ha)) {
		ha->async_pd = dma_pool_alloc(ha->s_dma_pool, GFP_KERNEL,
			&ha->async_pd_dma);
		if (!ha->async_pd)
			goto fail_async_pd;
		ql_dbg_pci(ql_dbg_init, ha->pdev, 0x002f,
		    "async_pd=%p.\n", ha->async_pd);
	}

	INIT_LIST_HEAD(&ha->vp_list);
	return 1;

fail_async_pd:
	dma_pool_free(ha->s_dma_pool, ha->ex_init_cb, ha->ex_init_cb_dma);
fail_ex_init_cb:
	kfree(ha->npiv_info);
fail_npiv_info:
	dma_free_coherent(&ha->pdev->dev, ((*rsp)->length + 1) *
		sizeof(response_t), (*rsp)->ring, (*rsp)->dma);
	(*rsp)->ring = NULL;
	(*rsp)->dma = 0;
fail_rsp_ring:
	kfree(*rsp);
fail_rsp:
	dma_free_coherent(&ha->pdev->dev, ((*req)->length + 1) *
		sizeof(request_t), (*req)->ring, (*req)->dma);
	(*req)->ring = NULL;
	(*req)->dma = 0;
fail_req_ring:
	kfree(*req);
fail_req:
	dma_free_coherent(&ha->pdev->dev, sizeof(struct ct_sns_pkt),
		ha->ct_sns, ha->ct_sns_dma);
	ha->ct_sns = NULL;
	ha->ct_sns_dma = 0;
fail_free_ms_iocb:
	dma_pool_free(ha->s_dma_pool, ha->ms_iocb, ha->ms_iocb_dma);
	ha->ms_iocb = NULL;
	ha->ms_iocb_dma = 0;
fail_dma_pool:
	if (IS_QLA82XX(ha) || ql2xenabledif) {
		dma_pool_destroy(ha->fcp_cmnd_dma_pool);
		ha->fcp_cmnd_dma_pool = NULL;
	}
fail_dl_dma_pool:
	if (IS_QLA82XX(ha) || ql2xenabledif) {
		dma_pool_destroy(ha->dl_dma_pool);
		ha->dl_dma_pool = NULL;
	}
fail_s_dma_pool:
	dma_pool_destroy(ha->s_dma_pool);
	ha->s_dma_pool = NULL;
fail_free_nvram:
	kfree(ha->nvram);
	ha->nvram = NULL;
fail_free_ctx_mempool:
	mempool_destroy(ha->ctx_mempool);
	ha->ctx_mempool = NULL;
fail_free_srb_mempool:
	mempool_destroy(ha->srb_mempool);
	ha->srb_mempool = NULL;
fail_free_gid_list:
	dma_free_coherent(&ha->pdev->dev, GID_LIST_SIZE, ha->gid_list,
	ha->gid_list_dma);
	ha->gid_list = NULL;
	ha->gid_list_dma = 0;
fail_free_init_cb:
	dma_free_coherent(&ha->pdev->dev, ha->init_cb_size, ha->init_cb,
	ha->init_cb_dma);
	ha->init_cb = NULL;
	ha->init_cb_dma = 0;
fail:
	ql_log(ql_log_fatal, NULL, 0x0030,
	    "Memory allocation failure.\n");
	return -ENOMEM;
}

/*
* qla2x00_free_fw_dump
*	Frees fw dump stuff.
*
* Input:
*	ha = adapter block pointer.
*/
static void
qla2x00_free_fw_dump(struct qla_hw_data *ha)
{
	if (ha->fce)
		dma_free_coherent(&ha->pdev->dev, FCE_SIZE, ha->fce,
		    ha->fce_dma);

	if (ha->fw_dump) {
		if (ha->eft)
			dma_free_coherent(&ha->pdev->dev,
			    ntohl(ha->fw_dump->eft_size), ha->eft, ha->eft_dma);
		vfree(ha->fw_dump);
	}
	ha->fce = NULL;
	ha->fce_dma = 0;
	ha->eft = NULL;
	ha->eft_dma = 0;
	ha->fw_dump = NULL;
	ha->fw_dumped = 0;
	ha->fw_dump_reading = 0;
}

/*
* qla2x00_mem_free
*      Frees all adapter allocated memory.
*
* Input:
*      ha = adapter block pointer.
*/
static void
qla2x00_mem_free(struct qla_hw_data *ha)
{
	qla2x00_free_fw_dump(ha);

	if (ha->srb_mempool)
		mempool_destroy(ha->srb_mempool);

	if (ha->dcbx_tlv)
		dma_free_coherent(&ha->pdev->dev, DCBX_TLV_DATA_SIZE,
		    ha->dcbx_tlv, ha->dcbx_tlv_dma);

	if (ha->xgmac_data)
		dma_free_coherent(&ha->pdev->dev, XGMAC_DATA_SIZE,
		    ha->xgmac_data, ha->xgmac_data_dma);

	if (ha->sns_cmd)
		dma_free_coherent(&ha->pdev->dev, sizeof(struct sns_cmd_pkt),
		ha->sns_cmd, ha->sns_cmd_dma);

	if (ha->ct_sns)
		dma_free_coherent(&ha->pdev->dev, sizeof(struct ct_sns_pkt),
		ha->ct_sns, ha->ct_sns_dma);

	if (ha->sfp_data)
		dma_pool_free(ha->s_dma_pool, ha->sfp_data, ha->sfp_data_dma);

	if (ha->edc_data)
		dma_pool_free(ha->s_dma_pool, ha->edc_data, ha->edc_data_dma);

	if (ha->ms_iocb)
		dma_pool_free(ha->s_dma_pool, ha->ms_iocb, ha->ms_iocb_dma);

	if (ha->ex_init_cb)
		dma_pool_free(ha->s_dma_pool,
			ha->ex_init_cb, ha->ex_init_cb_dma);

	if (ha->async_pd)
		dma_pool_free(ha->s_dma_pool, ha->async_pd, ha->async_pd_dma);

	if (ha->s_dma_pool)
		dma_pool_destroy(ha->s_dma_pool);

	if (ha->gid_list)
		dma_free_coherent(&ha->pdev->dev, GID_LIST_SIZE, ha->gid_list,
		ha->gid_list_dma);

	if (IS_QLA82XX(ha)) {
		if (!list_empty(&ha->gbl_dsd_list)) {
			struct dsd_dma *dsd_ptr, *tdsd_ptr;

			/* clean up allocated prev pool */
			list_for_each_entry_safe(dsd_ptr,
				tdsd_ptr, &ha->gbl_dsd_list, list) {
				dma_pool_free(ha->dl_dma_pool,
				dsd_ptr->dsd_addr, dsd_ptr->dsd_list_dma);
				list_del(&dsd_ptr->list);
				kfree(dsd_ptr);
			}
		}
	}

	if (ha->dl_dma_pool)
		dma_pool_destroy(ha->dl_dma_pool);

	if (ha->fcp_cmnd_dma_pool)
		dma_pool_destroy(ha->fcp_cmnd_dma_pool);

	if (ha->ctx_mempool)
		mempool_destroy(ha->ctx_mempool);

	if (ha->init_cb)
		dma_free_coherent(&ha->pdev->dev, ha->init_cb_size,
			ha->init_cb, ha->init_cb_dma);
	vfree(ha->optrom_buffer);
	kfree(ha->nvram);
	kfree(ha->npiv_info);

	ha->srb_mempool = NULL;
	ha->ctx_mempool = NULL;
	ha->sns_cmd = NULL;
	ha->sns_cmd_dma = 0;
	ha->ct_sns = NULL;
	ha->ct_sns_dma = 0;
	ha->ms_iocb = NULL;
	ha->ms_iocb_dma = 0;
	ha->init_cb = NULL;
	ha->init_cb_dma = 0;
	ha->ex_init_cb = NULL;
	ha->ex_init_cb_dma = 0;
	ha->async_pd = NULL;
	ha->async_pd_dma = 0;

	ha->s_dma_pool = NULL;
	ha->dl_dma_pool = NULL;
	ha->fcp_cmnd_dma_pool = NULL;

	ha->gid_list = NULL;
	ha->gid_list_dma = 0;
}

struct scsi_qla_host *qla2x00_create_host(struct scsi_host_template *sht,
						struct qla_hw_data *ha)
{
	struct Scsi_Host *host;
	struct scsi_qla_host *vha = NULL;

	host = scsi_host_alloc(sht, sizeof(scsi_qla_host_t));
	if (host == NULL) {
		ql_log_pci(ql_log_fatal, ha->pdev, 0x0107,
		    "Failed to allocate host from the scsi layer, aborting.\n");
		goto fail;
	}

	/* Clear our data area */
	vha = shost_priv(host);
	memset(vha, 0, sizeof(scsi_qla_host_t));

	vha->host = host;
	vha->host_no = host->host_no;
	vha->hw = ha;

	INIT_LIST_HEAD(&vha->vp_fcports);
	INIT_LIST_HEAD(&vha->work_list);
	INIT_LIST_HEAD(&vha->list);

	spin_lock_init(&vha->work_lock);

	sprintf(vha->host_str, "%s_%ld", QLA2XXX_DRIVER_NAME, vha->host_no);
	ql_dbg(ql_dbg_init, vha, 0x0041,
	    "Allocated the host=%p hw=%p vha=%p dev_name=%s",
	    vha->host, vha->hw, vha,
	    dev_name(&(ha->pdev->dev)));

	return vha;

fail:
	return vha;
}

static struct qla_work_evt *
qla2x00_alloc_work(struct scsi_qla_host *vha, enum qla_work_type type)
{
	struct qla_work_evt *e;
	uint8_t bail;

	QLA_VHA_MARK_BUSY(vha, bail);
	if (bail)
		return NULL;

	e = kzalloc(sizeof(struct qla_work_evt), GFP_ATOMIC);
	if (!e) {
		QLA_VHA_MARK_NOT_BUSY(vha);
		return NULL;
	}

	INIT_LIST_HEAD(&e->list);
	e->type = type;
	e->flags = QLA_EVT_FLAG_FREE;
	return e;
}

static int
qla2x00_post_work(struct scsi_qla_host *vha, struct qla_work_evt *e)
{
	unsigned long flags;

	spin_lock_irqsave(&vha->work_lock, flags);
	list_add_tail(&e->list, &vha->work_list);
	spin_unlock_irqrestore(&vha->work_lock, flags);
	qla2xxx_wake_dpc(vha);

	return QLA_SUCCESS;
}

int
qla2x00_post_aen_work(struct scsi_qla_host *vha, enum fc_host_event_code code,
    u32 data)
{
	struct qla_work_evt *e;

	e = qla2x00_alloc_work(vha, QLA_EVT_AEN);
	if (!e)
		return QLA_FUNCTION_FAILED;

	e->u.aen.code = code;
	e->u.aen.data = data;
	return qla2x00_post_work(vha, e);
}

int
qla2x00_post_idc_ack_work(struct scsi_qla_host *vha, uint16_t *mb)
{
	struct qla_work_evt *e;

	e = qla2x00_alloc_work(vha, QLA_EVT_IDC_ACK);
	if (!e)
		return QLA_FUNCTION_FAILED;

	memcpy(e->u.idc_ack.mb, mb, QLA_IDC_ACK_REGS * sizeof(uint16_t));
	return qla2x00_post_work(vha, e);
}

#define qla2x00_post_async_work(name, type)	\
int qla2x00_post_async_##name##_work(		\
    struct scsi_qla_host *vha,			\
    fc_port_t *fcport, uint16_t *data)		\
{						\
	struct qla_work_evt *e;			\
						\
	e = qla2x00_alloc_work(vha, type);	\
	if (!e)					\
		return QLA_FUNCTION_FAILED;	\
						\
	e->u.logio.fcport = fcport;		\
	if (data) {				\
		e->u.logio.data[0] = data[0];	\
		e->u.logio.data[1] = data[1];	\
	}					\
	return qla2x00_post_work(vha, e);	\
}

qla2x00_post_async_work(login, QLA_EVT_ASYNC_LOGIN);
qla2x00_post_async_work(login_done, QLA_EVT_ASYNC_LOGIN_DONE);
qla2x00_post_async_work(logout, QLA_EVT_ASYNC_LOGOUT);
qla2x00_post_async_work(logout_done, QLA_EVT_ASYNC_LOGOUT_DONE);
qla2x00_post_async_work(adisc, QLA_EVT_ASYNC_ADISC);
qla2x00_post_async_work(adisc_done, QLA_EVT_ASYNC_ADISC_DONE);

int
qla2x00_post_uevent_work(struct scsi_qla_host *vha, u32 code)
{
	struct qla_work_evt *e;

	e = qla2x00_alloc_work(vha, QLA_EVT_UEVENT);
	if (!e)
		return QLA_FUNCTION_FAILED;

	e->u.uevent.code = code;
	return qla2x00_post_work(vha, e);
}

static void
qla2x00_uevent_emit(struct scsi_qla_host *vha, u32 code)
{
	char event_string[40];
	char *envp[] = { event_string, NULL };

	switch (code) {
	case QLA_UEVENT_CODE_FW_DUMP:
		snprintf(event_string, sizeof(event_string), "FW_DUMP=%ld",
		    vha->host_no);
		break;
	default:
		/* do nothing */
		break;
	}
	kobject_uevent_env(&vha->hw->pdev->dev.kobj, KOBJ_CHANGE, envp);
}

void
qla2x00_do_work(struct scsi_qla_host *vha)
{
	struct qla_work_evt *e, *tmp;
	unsigned long flags;
	LIST_HEAD(work);

	spin_lock_irqsave(&vha->work_lock, flags);
	list_splice_init(&vha->work_list, &work);
	spin_unlock_irqrestore(&vha->work_lock, flags);

	list_for_each_entry_safe(e, tmp, &work, list) {
		list_del_init(&e->list);

		switch (e->type) {
		case QLA_EVT_AEN:
			fc_host_post_event(vha->host, fc_get_event_number(),
			    e->u.aen.code, e->u.aen.data);
			break;
		case QLA_EVT_IDC_ACK:
			qla81xx_idc_ack(vha, e->u.idc_ack.mb);
			break;
		case QLA_EVT_ASYNC_LOGIN:
			qla2x00_async_login(vha, e->u.logio.fcport,
			    e->u.logio.data);
			break;
		case QLA_EVT_ASYNC_LOGIN_DONE:
			qla2x00_async_login_done(vha, e->u.logio.fcport,
			    e->u.logio.data);
			break;
		case QLA_EVT_ASYNC_LOGOUT:
			qla2x00_async_logout(vha, e->u.logio.fcport);
			break;
		case QLA_EVT_ASYNC_LOGOUT_DONE:
			qla2x00_async_logout_done(vha, e->u.logio.fcport,
			    e->u.logio.data);
			break;
		case QLA_EVT_ASYNC_ADISC:
			qla2x00_async_adisc(vha, e->u.logio.fcport,
			    e->u.logio.data);
			break;
		case QLA_EVT_ASYNC_ADISC_DONE:
			qla2x00_async_adisc_done(vha, e->u.logio.fcport,
			    e->u.logio.data);
			break;
		case QLA_EVT_UEVENT:
			qla2x00_uevent_emit(vha, e->u.uevent.code);
			break;
		}
		if (e->flags & QLA_EVT_FLAG_FREE)
			kfree(e);

		/* For each work completed decrement vha ref count */
		QLA_VHA_MARK_NOT_BUSY(vha);
	}
}

/* Relogins all the fcports of a vport
 * Context: dpc thread
 */
void qla2x00_relogin(struct scsi_qla_host *vha)
{
	fc_port_t       *fcport;
	int status;
	uint16_t        next_loopid = 0;
	struct qla_hw_data *ha = vha->hw;
	uint16_t data[2];

	list_for_each_entry(fcport, &vha->vp_fcports, list) {
	/*
	 * If the port is not ONLINE then try to login
	 * to it if we haven't run out of retries.
	 */
		if (atomic_read(&fcport->state) != FCS_ONLINE &&
		    fcport->login_retry && !(fcport->flags & FCF_ASYNC_SENT)) {
			fcport->login_retry--;
			if (fcport->flags & FCF_FABRIC_DEVICE) {
				if (fcport->flags & FCF_FCP2_DEVICE)
					ha->isp_ops->fabric_logout(vha,
							fcport->loop_id,
							fcport->d_id.b.domain,
							fcport->d_id.b.area,
							fcport->d_id.b.al_pa);

				if (fcport->loop_id == FC_NO_LOOP_ID) {
					fcport->loop_id = next_loopid =
					    ha->min_external_loopid;
					status = qla2x00_find_new_loop_id(
					    vha, fcport);
					if (status != QLA_SUCCESS) {
						/* Ran out of IDs to use */
						break;
					}
				}

				if (IS_ALOGIO_CAPABLE(ha)) {
					fcport->flags |= FCF_ASYNC_SENT;
					data[0] = 0;
					data[1] = QLA_LOGIO_LOGIN_RETRIED;
					status = qla2x00_post_async_login_work(
					    vha, fcport, data);
					if (status == QLA_SUCCESS)
						continue;
					/* Attempt a retry. */
					status = 1;
				} else
					status = qla2x00_fabric_login(vha,
					    fcport, &next_loopid);
			} else
				status = qla2x00_local_device_login(vha,
								fcport);

			if (status == QLA_SUCCESS) {
				fcport->old_loop_id = fcport->loop_id;

				ql_dbg(ql_dbg_disc, vha, 0x2003,
				    "Port login OK: logged in ID 0x%x.\n",
				    fcport->loop_id);

				qla2x00_update_fcport(vha, fcport);

			} else if (status == 1) {
				set_bit(RELOGIN_NEEDED, &vha->dpc_flags);
				/* retry the login again */
				ql_dbg(ql_dbg_disc, vha, 0x2007,
				    "Retrying %d login again loop_id 0x%x.\n",
				    fcport->login_retry, fcport->loop_id);
			} else {
				fcport->login_retry = 0;
			}

			if (fcport->login_retry == 0 && status != QLA_SUCCESS)
				fcport->loop_id = FC_NO_LOOP_ID;
		}
		if (test_bit(LOOP_RESYNC_NEEDED, &vha->dpc_flags))
			break;
	}
}

/**************************************************************************
* qla2x00_do_dpc
*   This kernel thread is a task that is schedule by the interrupt handler
*   to perform the background processing for interrupts.
*
* Notes:
* This task always run in the context of a kernel thread.  It
* is kick-off by the driver's detect code and starts up
* up one per adapter. It immediately goes to sleep and waits for
* some fibre event.  When either the interrupt handler or
* the timer routine detects a event it will one of the task
* bits then wake us up.
**************************************************************************/
static int
qla2x00_do_dpc(void *data)
{
	int		rval;
	scsi_qla_host_t *base_vha;
	struct qla_hw_data *ha;

	ha = (struct qla_hw_data *)data;
	base_vha = pci_get_drvdata(ha->pdev);

	set_user_nice(current, -20);

	set_current_state(TASK_INTERRUPTIBLE);
	while (!kthread_should_stop()) {
		ql_dbg(ql_dbg_dpc, base_vha, 0x4000,
		    "DPC handler sleeping.\n");

		schedule();
		__set_current_state(TASK_RUNNING);

		ql_dbg(ql_dbg_dpc, base_vha, 0x4001,
		    "DPC handler waking up.\n");
		ql_dbg(ql_dbg_dpc, base_vha, 0x4002,
		    "dpc_flags=0x%lx.\n", base_vha->dpc_flags);

		/* Initialization not yet finished. Don't do anything yet. */
		if (!base_vha->flags.init_done)
			continue;

		if (ha->flags.eeh_busy) {
			ql_dbg(ql_dbg_dpc, base_vha, 0x4003,
			    "eeh_busy=%d.\n", ha->flags.eeh_busy);
			continue;
		}

		ha->dpc_active = 1;

		if (ha->flags.mbox_busy) {
			ha->dpc_active = 0;
			continue;
		}

		qla2x00_do_work(base_vha);

		if (IS_QLA82XX(ha)) {
			if (test_and_clear_bit(ISP_UNRECOVERABLE,
				&base_vha->dpc_flags)) {
				qla82xx_idc_lock(ha);
				qla82xx_wr_32(ha, QLA82XX_CRB_DEV_STATE,
					QLA82XX_DEV_FAILED);
				qla82xx_idc_unlock(ha);
				ql_log(ql_log_info, base_vha, 0x4004,
				    "HW State: FAILED.\n");
				qla82xx_device_state_handler(base_vha);
				continue;
			}

			if (test_and_clear_bit(FCOE_CTX_RESET_NEEDED,
				&base_vha->dpc_flags)) {

				ql_dbg(ql_dbg_dpc, base_vha, 0x4005,
				    "FCoE context reset scheduled.\n");
				if (!(test_and_set_bit(ABORT_ISP_ACTIVE,
					&base_vha->dpc_flags))) {
					if (qla82xx_fcoe_ctx_reset(base_vha)) {
						/* FCoE-ctx reset failed.
						 * Escalate to chip-reset
						 */
						set_bit(ISP_ABORT_NEEDED,
							&base_vha->dpc_flags);
					}
					clear_bit(ABORT_ISP_ACTIVE,
						&base_vha->dpc_flags);
				}

				ql_dbg(ql_dbg_dpc, base_vha, 0x4006,
				    "FCoE context reset end.\n");
			}
		}

		if (test_and_clear_bit(ISP_ABORT_NEEDED,
						&base_vha->dpc_flags)) {

			ql_dbg(ql_dbg_dpc, base_vha, 0x4007,
			    "ISP abort scheduled.\n");
			if (!(test_and_set_bit(ABORT_ISP_ACTIVE,
			    &base_vha->dpc_flags))) {

				if (ha->isp_ops->abort_isp(base_vha)) {
					/* failed. retry later */
					set_bit(ISP_ABORT_NEEDED,
					    &base_vha->dpc_flags);
				}
				clear_bit(ABORT_ISP_ACTIVE,
						&base_vha->dpc_flags);
			}

			ql_dbg(ql_dbg_dpc, base_vha, 0x4008,
			    "ISP abort end.\n");
		}

		if (test_bit(FCPORT_UPDATE_NEEDED, &base_vha->dpc_flags)) {
			qla2x00_update_fcports(base_vha);
			clear_bit(FCPORT_UPDATE_NEEDED, &base_vha->dpc_flags);
		}

		if (test_bit(ISP_QUIESCE_NEEDED, &base_vha->dpc_flags)) {
			ql_dbg(ql_dbg_dpc, base_vha, 0x4009,
			    "Quiescence mode scheduled.\n");
			qla82xx_device_state_handler(base_vha);
			clear_bit(ISP_QUIESCE_NEEDED, &base_vha->dpc_flags);
			if (!ha->flags.quiesce_owner) {
				qla2x00_perform_loop_resync(base_vha);

				qla82xx_idc_lock(ha);
				qla82xx_clear_qsnt_ready(base_vha);
				qla82xx_idc_unlock(ha);
			}
			ql_dbg(ql_dbg_dpc, base_vha, 0x400a,
			    "Quiescence mode end.\n");
		}

		if (test_and_clear_bit(RESET_MARKER_NEEDED,
							&base_vha->dpc_flags) &&
		    (!(test_and_set_bit(RESET_ACTIVE, &base_vha->dpc_flags)))) {

			ql_dbg(ql_dbg_dpc, base_vha, 0x400b,
			    "Reset marker scheduled.\n");
			qla2x00_rst_aen(base_vha);
			clear_bit(RESET_ACTIVE, &base_vha->dpc_flags);
			ql_dbg(ql_dbg_dpc, base_vha, 0x400c,
			    "Reset marker end.\n");
		}

		/* Retry each device up to login retry count */
		if ((test_and_clear_bit(RELOGIN_NEEDED,
						&base_vha->dpc_flags)) &&
		    !test_bit(LOOP_RESYNC_NEEDED, &base_vha->dpc_flags) &&
		    atomic_read(&base_vha->loop_state) != LOOP_DOWN) {

			ql_dbg(ql_dbg_dpc, base_vha, 0x400d,
			    "Relogin scheduled.\n");
			qla2x00_relogin(base_vha);
			ql_dbg(ql_dbg_dpc, base_vha, 0x400e,
			    "Relogin end.\n");
		}

		if (test_and_clear_bit(LOOP_RESYNC_NEEDED,
							&base_vha->dpc_flags)) {

			ql_dbg(ql_dbg_dpc, base_vha, 0x400f,
			    "Loop resync scheduled.\n");

			if (!(test_and_set_bit(LOOP_RESYNC_ACTIVE,
			    &base_vha->dpc_flags))) {

				rval = qla2x00_loop_resync(base_vha);

				clear_bit(LOOP_RESYNC_ACTIVE,
						&base_vha->dpc_flags);
			}

			ql_dbg(ql_dbg_dpc, base_vha, 0x4010,
			    "Loop resync end.\n");
		}

		if (test_bit(NPIV_CONFIG_NEEDED, &base_vha->dpc_flags) &&
		    atomic_read(&base_vha->loop_state) == LOOP_READY) {
			clear_bit(NPIV_CONFIG_NEEDED, &base_vha->dpc_flags);
			qla2xxx_flash_npiv_conf(base_vha);
		}

		if (!ha->interrupts_on)
			ha->isp_ops->enable_intrs(ha);

		if (test_and_clear_bit(BEACON_BLINK_NEEDED,
					&base_vha->dpc_flags))
			ha->isp_ops->beacon_blink(base_vha);

		qla2x00_do_dpc_all_vps(base_vha);

		ha->dpc_active = 0;
		set_current_state(TASK_INTERRUPTIBLE);
	} /* End of while(1) */
	__set_current_state(TASK_RUNNING);

	ql_dbg(ql_dbg_dpc, base_vha, 0x4011,
	    "DPC handler exiting.\n");

	/*
	 * Make sure that nobody tries to wake us up again.
	 */
	ha->dpc_active = 0;

	/* Cleanup any residual CTX SRBs. */
	qla2x00_abort_all_cmds(base_vha, DID_NO_CONNECT << 16);

	return 0;
}

void
qla2xxx_wake_dpc(struct scsi_qla_host *vha)
{
	struct qla_hw_data *ha = vha->hw;
	struct task_struct *t = ha->dpc_thread;

	if (!test_bit(UNLOADING, &vha->dpc_flags) && t)
		wake_up_process(t);
}

/*
*  qla2x00_rst_aen
*      Processes asynchronous reset.
*
* Input:
*      ha  = adapter block pointer.
*/
static void
qla2x00_rst_aen(scsi_qla_host_t *vha)
{
	if (vha->flags.online && !vha->flags.reset_active &&
	    !atomic_read(&vha->loop_down_timer) &&
	    !(test_bit(ABORT_ISP_ACTIVE, &vha->dpc_flags))) {
		do {
			clear_bit(RESET_MARKER_NEEDED, &vha->dpc_flags);

			/*
			 * Issue marker command only when we are going to start
			 * the I/O.
			 */
			vha->marker_needed = 1;
		} while (!atomic_read(&vha->loop_down_timer) &&
		    (test_bit(RESET_MARKER_NEEDED, &vha->dpc_flags)));
	}
}

static void
qla2x00_sp_free_dma(srb_t *sp)
{
	struct scsi_cmnd *cmd = sp->cmd;
	struct qla_hw_data *ha = sp->fcport->vha->hw;

	if (sp->flags & SRB_DMA_VALID) {
		scsi_dma_unmap(cmd);
		sp->flags &= ~SRB_DMA_VALID;
	}

	if (sp->flags & SRB_CRC_PROT_DMA_VALID) {
		dma_unmap_sg(&ha->pdev->dev, scsi_prot_sglist(cmd),
		    scsi_prot_sg_count(cmd), cmd->sc_data_direction);
		sp->flags &= ~SRB_CRC_PROT_DMA_VALID;
	}

	if (sp->flags & SRB_CRC_CTX_DSD_VALID) {
		/* List assured to be having elements */
		qla2x00_clean_dsd_pool(ha, sp);
		sp->flags &= ~SRB_CRC_CTX_DSD_VALID;
	}

	if (sp->flags & SRB_CRC_CTX_DMA_VALID) {
		dma_pool_free(ha->dl_dma_pool, sp->ctx,
		    ((struct crc_context *)sp->ctx)->crc_ctx_dma);
		sp->flags &= ~SRB_CRC_CTX_DMA_VALID;
	}

	CMD_SP(cmd) = NULL;
}

static void
qla2x00_sp_final_compl(struct qla_hw_data *ha, srb_t *sp)
{
	struct scsi_cmnd *cmd = sp->cmd;

	qla2x00_sp_free_dma(sp);

	if (sp->flags & SRB_FCP_CMND_DMA_VALID) {
		struct ct6_dsd *ctx = sp->ctx;
		dma_pool_free(ha->fcp_cmnd_dma_pool, ctx->fcp_cmnd,
			ctx->fcp_cmnd_dma);
		list_splice(&ctx->dsd_list, &ha->gbl_dsd_list);
		ha->gbl_dsd_inuse -= ctx->dsd_use_cnt;
		ha->gbl_dsd_avail += ctx->dsd_use_cnt;
		mempool_free(sp->ctx, ha->ctx_mempool);
		sp->ctx = NULL;
	}

	mempool_free(sp, ha->srb_mempool);
	cmd->scsi_done(cmd);
}

void
qla2x00_sp_compl(struct qla_hw_data *ha, srb_t *sp)
{
	if (atomic_read(&sp->ref_count) == 0) {
		ql_dbg(ql_dbg_io, sp->fcport->vha, 0x3015,
		    "SP reference-count to ZERO -- sp=%p cmd=%p.\n",
		    sp, sp->cmd);
		if (ql2xextended_error_logging & ql_dbg_io)
			BUG();
		return;
	}
	if (!atomic_dec_and_test(&sp->ref_count))
		return;
	qla2x00_sp_final_compl(ha, sp);
}

/**************************************************************************
*   qla2x00_timer
*
* Description:
*   One second timer
*
* Context: Interrupt
***************************************************************************/
void
qla2x00_timer(scsi_qla_host_t *vha)
{
	unsigned long	cpu_flags = 0;
	int		start_dpc = 0;
	int		index;
	srb_t		*sp;
	uint16_t        w;
	struct qla_hw_data *ha = vha->hw;
	struct req_que *req;

	if (ha->flags.eeh_busy) {
		ql_dbg(ql_dbg_timer, vha, 0x6000,
		    "EEH = %d, restarting timer.\n",
		    ha->flags.eeh_busy);
		qla2x00_restart_timer(vha, WATCH_INTERVAL);
		return;
	}

	/* Hardware read to raise pending EEH errors during mailbox waits. */
	if (!pci_channel_offline(ha->pdev))
		pci_read_config_word(ha->pdev, PCI_VENDOR_ID, &w);

	/* Make sure qla82xx_watchdog is run only for physical port */
	if (!vha->vp_idx && IS_QLA82XX(ha)) {
		if (test_bit(ISP_QUIESCE_NEEDED, &vha->dpc_flags))
			start_dpc++;
		qla82xx_watchdog(vha);
	}

	/* Loop down handler. */
	if (atomic_read(&vha->loop_down_timer) > 0 &&
	    !(test_bit(ABORT_ISP_ACTIVE, &vha->dpc_flags)) &&
	    !(test_bit(FCOE_CTX_RESET_NEEDED, &vha->dpc_flags))
		&& vha->flags.online) {

		if (atomic_read(&vha->loop_down_timer) ==
		    vha->loop_down_abort_time) {

			ql_log(ql_log_info, vha, 0x6008,
			    "Loop down - aborting the queues before time expires.\n");

			if (!IS_QLA2100(ha) && vha->link_down_timeout)
				atomic_set(&vha->loop_state, LOOP_DEAD);

			/*
			 * Schedule an ISP abort to return any FCP2-device
			 * commands.
			 */
			/* NPIV - scan physical port only */
			if (!vha->vp_idx) {
				spin_lock_irqsave(&ha->hardware_lock,
				    cpu_flags);
				req = ha->req_q_map[0];
				for (index = 1;
				    index < MAX_OUTSTANDING_COMMANDS;
				    index++) {
					fc_port_t *sfcp;

					sp = req->outstanding_cmds[index];
					if (!sp)
						continue;
					if (sp->ctx && !IS_PROT_IO(sp))
						continue;
					sfcp = sp->fcport;
					if (!(sfcp->flags & FCF_FCP2_DEVICE))
						continue;

					if (IS_QLA82XX(ha))
						set_bit(FCOE_CTX_RESET_NEEDED,
							&vha->dpc_flags);
					else
						set_bit(ISP_ABORT_NEEDED,
							&vha->dpc_flags);
					break;
				}
				spin_unlock_irqrestore(&ha->hardware_lock,
								cpu_flags);
			}
			start_dpc++;
		}

		/* if the loop has been down for 4 minutes, reinit adapter */
		if (atomic_dec_and_test(&vha->loop_down_timer) != 0) {
			if (!(vha->device_flags & DFLG_NO_CABLE)) {
				ql_log(ql_log_warn, vha, 0x6009,
				    "Loop down - aborting ISP.\n");

				if (IS_QLA82XX(ha))
					set_bit(FCOE_CTX_RESET_NEEDED,
						&vha->dpc_flags);
				else
					set_bit(ISP_ABORT_NEEDED,
						&vha->dpc_flags);
			}
		}
		ql_dbg(ql_dbg_timer, vha, 0x600a,
		    "Loop down - seconds remaining %d.\n",
		    atomic_read(&vha->loop_down_timer));
	}

	/* Check if beacon LED needs to be blinked for physical host only */
	if (!vha->vp_idx && (ha->beacon_blink_led == 1)) {
		/* There is no beacon_blink function for ISP82xx */
		if (!IS_QLA82XX(ha)) {
			set_bit(BEACON_BLINK_NEEDED, &vha->dpc_flags);
			start_dpc++;
		}
	}

	/* Process any deferred work. */
	if (!list_empty(&vha->work_list))
		start_dpc++;

	/* Schedule the DPC routine if needed */
	if ((test_bit(ISP_ABORT_NEEDED, &vha->dpc_flags) ||
	    test_bit(LOOP_RESYNC_NEEDED, &vha->dpc_flags) ||
	    test_bit(FCPORT_UPDATE_NEEDED, &vha->dpc_flags) ||
	    start_dpc ||
	    test_bit(RESET_MARKER_NEEDED, &vha->dpc_flags) ||
	    test_bit(BEACON_BLINK_NEEDED, &vha->dpc_flags) ||
	    test_bit(ISP_UNRECOVERABLE, &vha->dpc_flags) ||
	    test_bit(FCOE_CTX_RESET_NEEDED, &vha->dpc_flags) ||
	    test_bit(VP_DPC_NEEDED, &vha->dpc_flags) ||
	    test_bit(RELOGIN_NEEDED, &vha->dpc_flags))) {
		ql_dbg(ql_dbg_timer, vha, 0x600b,
		    "isp_abort_needed=%d loop_resync_needed=%d "
		    "fcport_update_needed=%d start_dpc=%d "
		    "reset_marker_needed=%d",
		    test_bit(ISP_ABORT_NEEDED, &vha->dpc_flags),
		    test_bit(LOOP_RESYNC_NEEDED, &vha->dpc_flags),
		    test_bit(FCPORT_UPDATE_NEEDED, &vha->dpc_flags),
		    start_dpc,
		    test_bit(RESET_MARKER_NEEDED, &vha->dpc_flags));
		ql_dbg(ql_dbg_timer, vha, 0x600c,
		    "beacon_blink_needed=%d isp_unrecoverable=%d "
		    "fcoe_ctx_reset_needed=%d vp_dpc_needed=%d "
		    "relogin_needed=%d.\n",
		    test_bit(BEACON_BLINK_NEEDED, &vha->dpc_flags),
		    test_bit(ISP_UNRECOVERABLE, &vha->dpc_flags),
		    test_bit(FCOE_CTX_RESET_NEEDED, &vha->dpc_flags),
		    test_bit(VP_DPC_NEEDED, &vha->dpc_flags),
		    test_bit(RELOGIN_NEEDED, &vha->dpc_flags));
		qla2xxx_wake_dpc(vha);
	}

	qla2x00_restart_timer(vha, WATCH_INTERVAL);
}

/* Firmware interface routines. */

#define FW_BLOBS	8
#define FW_ISP21XX	0
#define FW_ISP22XX	1
#define FW_ISP2300	2
#define FW_ISP2322	3
#define FW_ISP24XX	4
#define FW_ISP25XX	5
#define FW_ISP81XX	6
#define FW_ISP82XX	7

#define FW_FILE_ISP21XX	"ql2100_fw.bin"
#define FW_FILE_ISP22XX	"ql2200_fw.bin"
#define FW_FILE_ISP2300	"ql2300_fw.bin"
#define FW_FILE_ISP2322	"ql2322_fw.bin"
#define FW_FILE_ISP24XX	"ql2400_fw.bin"
#define FW_FILE_ISP25XX	"ql2500_fw.bin"
#define FW_FILE_ISP81XX	"ql8100_fw.bin"
#define FW_FILE_ISP82XX	"ql8200_fw.bin"

static DEFINE_MUTEX(qla_fw_lock);

static struct fw_blob qla_fw_blobs[FW_BLOBS] = {
	{ .name = FW_FILE_ISP21XX, .segs = { 0x1000, 0 }, },
	{ .name = FW_FILE_ISP22XX, .segs = { 0x1000, 0 }, },
	{ .name = FW_FILE_ISP2300, .segs = { 0x800, 0 }, },
	{ .name = FW_FILE_ISP2322, .segs = { 0x800, 0x1c000, 0x1e000, 0 }, },
	{ .name = FW_FILE_ISP24XX, },
	{ .name = FW_FILE_ISP25XX, },
	{ .name = FW_FILE_ISP81XX, },
	{ .name = FW_FILE_ISP82XX, },
};

struct fw_blob *
qla2x00_request_firmware(scsi_qla_host_t *vha)
{
	struct qla_hw_data *ha = vha->hw;
	struct fw_blob *blob;

	blob = NULL;
	if (IS_QLA2100(ha)) {
		blob = &qla_fw_blobs[FW_ISP21XX];
	} else if (IS_QLA2200(ha)) {
		blob = &qla_fw_blobs[FW_ISP22XX];
	} else if (IS_QLA2300(ha) || IS_QLA2312(ha) || IS_QLA6312(ha)) {
		blob = &qla_fw_blobs[FW_ISP2300];
	} else if (IS_QLA2322(ha) || IS_QLA6322(ha)) {
		blob = &qla_fw_blobs[FW_ISP2322];
	} else if (IS_QLA24XX_TYPE(ha)) {
		blob = &qla_fw_blobs[FW_ISP24XX];
	} else if (IS_QLA25XX(ha)) {
		blob = &qla_fw_blobs[FW_ISP25XX];
	} else if (IS_QLA81XX(ha)) {
		blob = &qla_fw_blobs[FW_ISP81XX];
	} else if (IS_QLA82XX(ha)) {
		blob = &qla_fw_blobs[FW_ISP82XX];
	}

	mutex_lock(&qla_fw_lock);
	if (blob->fw)
		goto out;

	if (request_firmware(&blob->fw, blob->name, &ha->pdev->dev)) {
		ql_log(ql_log_warn, vha, 0x0063,
		    "Failed to load firmware image (%s).\n", blob->name);
		blob->fw = NULL;
		blob = NULL;
		goto out;
	}

out:
	mutex_unlock(&qla_fw_lock);
	return blob;
}

static void
qla2x00_release_firmware(void)
{
	int idx;

	mutex_lock(&qla_fw_lock);
	for (idx = 0; idx < FW_BLOBS; idx++)
		if (qla_fw_blobs[idx].fw)
			release_firmware(qla_fw_blobs[idx].fw);
	mutex_unlock(&qla_fw_lock);
}

static pci_ers_result_t
qla2xxx_pci_error_detected(struct pci_dev *pdev, pci_channel_state_t state)
{
	scsi_qla_host_t *vha = pci_get_drvdata(pdev);
	struct qla_hw_data *ha = vha->hw;

	ql_dbg(ql_dbg_aer, vha, 0x9000,
	    "PCI error detected, state %x.\n", state);

	switch (state) {
	case pci_channel_io_normal:
		ha->flags.eeh_busy = 0;
		return PCI_ERS_RESULT_CAN_RECOVER;
	case pci_channel_io_frozen:
		ha->flags.eeh_busy = 1;
		/* For ISP82XX complete any pending mailbox cmd */
		if (IS_QLA82XX(ha)) {
			ha->flags.isp82xx_fw_hung = 1;
			ql_dbg(ql_dbg_aer, vha, 0x9001, "Pci channel io frozen\n");
			qla82xx_clear_pending_mbx(vha);
		}
		qla2x00_free_irqs(vha);
		pci_disable_device(pdev);
		/* Return back all IOs */
		qla2x00_abort_all_cmds(vha, DID_RESET << 16);
		return PCI_ERS_RESULT_NEED_RESET;
	case pci_channel_io_perm_failure:
		ha->flags.pci_channel_io_perm_failure = 1;
		qla2x00_abort_all_cmds(vha, DID_NO_CONNECT << 16);
		return PCI_ERS_RESULT_DISCONNECT;
	}
	return PCI_ERS_RESULT_NEED_RESET;
}

static pci_ers_result_t
qla2xxx_pci_mmio_enabled(struct pci_dev *pdev)
{
	int risc_paused = 0;
	uint32_t stat;
	unsigned long flags;
	scsi_qla_host_t *base_vha = pci_get_drvdata(pdev);
	struct qla_hw_data *ha = base_vha->hw;
	struct device_reg_2xxx __iomem *reg = &ha->iobase->isp;
	struct device_reg_24xx __iomem *reg24 = &ha->iobase->isp24;

	if (IS_QLA82XX(ha))
		return PCI_ERS_RESULT_RECOVERED;

	spin_lock_irqsave(&ha->hardware_lock, flags);
	if (IS_QLA2100(ha) || IS_QLA2200(ha)){
		stat = RD_REG_DWORD(&reg->hccr);
		if (stat & HCCR_RISC_PAUSE)
			risc_paused = 1;
	} else if (IS_QLA23XX(ha)) {
		stat = RD_REG_DWORD(&reg->u.isp2300.host_status);
		if (stat & HSR_RISC_PAUSED)
			risc_paused = 1;
	} else if (IS_FWI2_CAPABLE(ha)) {
		stat = RD_REG_DWORD(&reg24->host_status);
		if (stat & HSRX_RISC_PAUSED)
			risc_paused = 1;
	}
	spin_unlock_irqrestore(&ha->hardware_lock, flags);

	if (risc_paused) {
		ql_log(ql_log_info, base_vha, 0x9003,
		    "RISC paused -- mmio_enabled, Dumping firmware.\n");
		ha->isp_ops->fw_dump(base_vha, 0);

		return PCI_ERS_RESULT_NEED_RESET;
	} else
		return PCI_ERS_RESULT_RECOVERED;
}

uint32_t qla82xx_error_recovery(scsi_qla_host_t *base_vha)
{
	uint32_t rval = QLA_FUNCTION_FAILED;
	uint32_t drv_active = 0;
	struct qla_hw_data *ha = base_vha->hw;
	int fn;
	struct pci_dev *other_pdev = NULL;

	ql_dbg(ql_dbg_aer, base_vha, 0x9006,
	    "Entered %s.\n", __func__);

	set_bit(ABORT_ISP_ACTIVE, &base_vha->dpc_flags);

	if (base_vha->flags.online) {
		/* Abort all outstanding commands,
		 * so as to be requeued later */
		qla2x00_abort_isp_cleanup(base_vha);
	}


	fn = PCI_FUNC(ha->pdev->devfn);
	while (fn > 0) {
		fn--;
		ql_dbg(ql_dbg_aer, base_vha, 0x9007,
		    "Finding pci device at function = 0x%x.\n", fn);
		other_pdev =
		    pci_get_domain_bus_and_slot(pci_domain_nr(ha->pdev->bus),
		    ha->pdev->bus->number, PCI_DEVFN(PCI_SLOT(ha->pdev->devfn),
		    fn));

		if (!other_pdev)
			continue;
		if (atomic_read(&other_pdev->enable_cnt)) {
			ql_dbg(ql_dbg_aer, base_vha, 0x9008,
			    "Found PCI func available and enable at 0x%x.\n",
			    fn);
			pci_dev_put(other_pdev);
			break;
		}
		pci_dev_put(other_pdev);
	}

	if (!fn) {
		/* Reset owner */
		ql_dbg(ql_dbg_aer, base_vha, 0x9009,
		    "This devfn is reset owner = 0x%x.\n",
		    ha->pdev->devfn);
		qla82xx_idc_lock(ha);

		qla82xx_wr_32(ha, QLA82XX_CRB_DEV_STATE,
		    QLA82XX_DEV_INITIALIZING);

		qla82xx_wr_32(ha, QLA82XX_CRB_DRV_IDC_VERSION,
		    QLA82XX_IDC_VERSION);

		drv_active = qla82xx_rd_32(ha, QLA82XX_CRB_DRV_ACTIVE);
		ql_dbg(ql_dbg_aer, base_vha, 0x900a,
		    "drv_active = 0x%x.\n", drv_active);

		qla82xx_idc_unlock(ha);
		/* Reset if device is not already reset
		 * drv_active would be 0 if a reset has already been done
		 */
		if (drv_active)
			rval = qla82xx_start_firmware(base_vha);
		else
			rval = QLA_SUCCESS;
		qla82xx_idc_lock(ha);

		if (rval != QLA_SUCCESS) {
			ql_log(ql_log_info, base_vha, 0x900b,
			    "HW State: FAILED.\n");
			qla82xx_clear_drv_active(ha);
			qla82xx_wr_32(ha, QLA82XX_CRB_DEV_STATE,
			    QLA82XX_DEV_FAILED);
		} else {
			ql_log(ql_log_info, base_vha, 0x900c,
			    "HW State: READY.\n");
			qla82xx_wr_32(ha, QLA82XX_CRB_DEV_STATE,
			    QLA82XX_DEV_READY);
			qla82xx_idc_unlock(ha);
			ha->flags.isp82xx_fw_hung = 0;
			rval = qla82xx_restart_isp(base_vha);
			qla82xx_idc_lock(ha);
			/* Clear driver state register */
			qla82xx_wr_32(ha, QLA82XX_CRB_DRV_STATE, 0);
			qla82xx_set_drv_active(base_vha);
		}
		qla82xx_idc_unlock(ha);
	} else {
		ql_dbg(ql_dbg_aer, base_vha, 0x900d,
		    "This devfn is not reset owner = 0x%x.\n",
		    ha->pdev->devfn);
		if ((qla82xx_rd_32(ha, QLA82XX_CRB_DEV_STATE) ==
		    QLA82XX_DEV_READY)) {
			ha->flags.isp82xx_fw_hung = 0;
			rval = qla82xx_restart_isp(base_vha);
			qla82xx_idc_lock(ha);
			qla82xx_set_drv_active(base_vha);
			qla82xx_idc_unlock(ha);
		}
	}
	clear_bit(ABORT_ISP_ACTIVE, &base_vha->dpc_flags);

	return rval;
}

static pci_ers_result_t
qla2xxx_pci_slot_reset(struct pci_dev *pdev)
{
	pci_ers_result_t ret = PCI_ERS_RESULT_DISCONNECT;
	scsi_qla_host_t *base_vha = pci_get_drvdata(pdev);
	struct qla_hw_data *ha = base_vha->hw;
	struct rsp_que *rsp;
	int rc, retries = 10;

	ql_dbg(ql_dbg_aer, base_vha, 0x9004,
	    "Slot Reset.\n");

	/* Workaround: qla2xxx driver which access hardware earlier
	 * needs error state to be pci_channel_io_online.
	 * Otherwise mailbox command timesout.
	 */
	pdev->error_state = pci_channel_io_normal;

	pci_restore_state(pdev);

	/* pci_restore_state() clears the saved_state flag of the device
	 * save restored state which resets saved_state flag
	 */
	pci_save_state(pdev);

	if (ha->mem_only)
		rc = pci_enable_device_mem(pdev);
	else
		rc = pci_enable_device(pdev);

	if (rc) {
		ql_log(ql_log_warn, base_vha, 0x9005,
		    "Can't re-enable PCI device after reset.\n");
		goto exit_slot_reset;
	}

	rsp = ha->rsp_q_map[0];
	if (qla2x00_request_irqs(ha, rsp))
		goto exit_slot_reset;

	if (ha->isp_ops->pci_config(base_vha))
		goto exit_slot_reset;

	if (IS_QLA82XX(ha)) {
		if (qla82xx_error_recovery(base_vha) == QLA_SUCCESS) {
			ret = PCI_ERS_RESULT_RECOVERED;
			goto exit_slot_reset;
		} else
			goto exit_slot_reset;
	}

	while (ha->flags.mbox_busy && retries--)
		msleep(1000);

	set_bit(ABORT_ISP_ACTIVE, &base_vha->dpc_flags);
	if (ha->isp_ops->abort_isp(base_vha) == QLA_SUCCESS)
		ret =  PCI_ERS_RESULT_RECOVERED;
	clear_bit(ABORT_ISP_ACTIVE, &base_vha->dpc_flags);


exit_slot_reset:
	ql_dbg(ql_dbg_aer, base_vha, 0x900e,
	    "slot_reset return %x.\n", ret);

	return ret;
}

static void
qla2xxx_pci_resume(struct pci_dev *pdev)
{
	scsi_qla_host_t *base_vha = pci_get_drvdata(pdev);
	struct qla_hw_data *ha = base_vha->hw;
	int ret;

	ql_dbg(ql_dbg_aer, base_vha, 0x900f,
	    "pci_resume.\n");

	ret = qla2x00_wait_for_hba_online(base_vha);
	if (ret != QLA_SUCCESS) {
		ql_log(ql_log_fatal, base_vha, 0x9002,
		    "The device failed to resume I/O from slot/link_reset.\n");
	}

	pci_cleanup_aer_uncorrect_error_status(pdev);

	ha->flags.eeh_busy = 0;
}

static struct pci_error_handlers qla2xxx_err_handler = {
	.error_detected = qla2xxx_pci_error_detected,
	.mmio_enabled = qla2xxx_pci_mmio_enabled,
	.slot_reset = qla2xxx_pci_slot_reset,
	.resume = qla2xxx_pci_resume,
};

static struct pci_device_id qla2xxx_pci_tbl[] = {
	{ PCI_DEVICE(PCI_VENDOR_ID_QLOGIC, PCI_DEVICE_ID_QLOGIC_ISP2100) },
	{ PCI_DEVICE(PCI_VENDOR_ID_QLOGIC, PCI_DEVICE_ID_QLOGIC_ISP2200) },
	{ PCI_DEVICE(PCI_VENDOR_ID_QLOGIC, PCI_DEVICE_ID_QLOGIC_ISP2300) },
	{ PCI_DEVICE(PCI_VENDOR_ID_QLOGIC, PCI_DEVICE_ID_QLOGIC_ISP2312) },
	{ PCI_DEVICE(PCI_VENDOR_ID_QLOGIC, PCI_DEVICE_ID_QLOGIC_ISP2322) },
	{ PCI_DEVICE(PCI_VENDOR_ID_QLOGIC, PCI_DEVICE_ID_QLOGIC_ISP6312) },
	{ PCI_DEVICE(PCI_VENDOR_ID_QLOGIC, PCI_DEVICE_ID_QLOGIC_ISP6322) },
	{ PCI_DEVICE(PCI_VENDOR_ID_QLOGIC, PCI_DEVICE_ID_QLOGIC_ISP2422) },
	{ PCI_DEVICE(PCI_VENDOR_ID_QLOGIC, PCI_DEVICE_ID_QLOGIC_ISP2432) },
	{ PCI_DEVICE(PCI_VENDOR_ID_QLOGIC, PCI_DEVICE_ID_QLOGIC_ISP8432) },
	{ PCI_DEVICE(PCI_VENDOR_ID_QLOGIC, PCI_DEVICE_ID_QLOGIC_ISP5422) },
	{ PCI_DEVICE(PCI_VENDOR_ID_QLOGIC, PCI_DEVICE_ID_QLOGIC_ISP5432) },
	{ PCI_DEVICE(PCI_VENDOR_ID_QLOGIC, PCI_DEVICE_ID_QLOGIC_ISP2532) },
	{ PCI_DEVICE(PCI_VENDOR_ID_QLOGIC, PCI_DEVICE_ID_QLOGIC_ISP8001) },
	{ PCI_DEVICE(PCI_VENDOR_ID_QLOGIC, PCI_DEVICE_ID_QLOGIC_ISP8021) },
	{ 0 },
};
MODULE_DEVICE_TABLE(pci, qla2xxx_pci_tbl);

static struct pci_driver qla2xxx_pci_driver = {
	.name		= QLA2XXX_DRIVER_NAME,
	.driver		= {
		.owner		= THIS_MODULE,
	},
	.id_table	= qla2xxx_pci_tbl,
	.probe		= qla2x00_probe_one,
	.remove		= qla2x00_remove_one,
	.shutdown	= qla2x00_shutdown,
	.err_handler	= &qla2xxx_err_handler,
};

static struct file_operations apidev_fops = {
	.owner = THIS_MODULE,
	.llseek = noop_llseek,
};

/**
 * qla2x00_module_init - Module initialization.
 **/
static int __init
qla2x00_module_init(void)
{
	int ret = 0;

	/* Allocate cache for SRBs. */
	srb_cachep = kmem_cache_create("qla2xxx_srbs", sizeof(srb_t), 0,
	    SLAB_HWCACHE_ALIGN, NULL);
	if (srb_cachep == NULL) {
		ql_log(ql_log_fatal, NULL, 0x0001,
		    "Unable to allocate SRB cache...Failing load!.\n");
		return -ENOMEM;
	}

	/* Derive version string. */
	strcpy(qla2x00_version_str, QLA2XXX_VERSION);
	if (ql2xextended_error_logging)
		strcat(qla2x00_version_str, "-debug");

	qla2xxx_transport_template =
	    fc_attach_transport(&qla2xxx_transport_functions);
	if (!qla2xxx_transport_template) {
		kmem_cache_destroy(srb_cachep);
		ql_log(ql_log_fatal, NULL, 0x0002,
		    "fc_attach_transport failed...Failing load!.\n");
		return -ENODEV;
	}

	apidev_major = register_chrdev(0, QLA2XXX_APIDEV, &apidev_fops);
	if (apidev_major < 0) {
		ql_log(ql_log_fatal, NULL, 0x0003,
		    "Unable to register char device %s.\n", QLA2XXX_APIDEV);
	}

	qla2xxx_transport_vport_template =
	    fc_attach_transport(&qla2xxx_transport_vport_functions);
	if (!qla2xxx_transport_vport_template) {
		kmem_cache_destroy(srb_cachep);
		fc_release_transport(qla2xxx_transport_template);
		ql_log(ql_log_fatal, NULL, 0x0004,
		    "fc_attach_transport vport failed...Failing load!.\n");
		return -ENODEV;
	}
	ql_log(ql_log_info, NULL, 0x0005,
	    "QLogic Fibre Channel HBA Driver: %s.\n",
	    qla2x00_version_str);
	ret = pci_register_driver(&qla2xxx_pci_driver);
	if (ret) {
		kmem_cache_destroy(srb_cachep);
		fc_release_transport(qla2xxx_transport_template);
		fc_release_transport(qla2xxx_transport_vport_template);
		ql_log(ql_log_fatal, NULL, 0x0006,
		    "pci_register_driver failed...ret=%d Failing load!.\n",
		    ret);
	}
	return ret;
}

/**
 * qla2x00_module_exit - Module cleanup.
 **/
static void __exit
qla2x00_module_exit(void)
{
	unregister_chrdev(apidev_major, QLA2XXX_APIDEV);
	pci_unregister_driver(&qla2xxx_pci_driver);
	qla2x00_release_firmware();
	kmem_cache_destroy(srb_cachep);
	if (ctx_cachep)
		kmem_cache_destroy(ctx_cachep);
	fc_release_transport(qla2xxx_transport_template);
	fc_release_transport(qla2xxx_transport_vport_template);
}

module_init(qla2x00_module_init);
module_exit(qla2x00_module_exit);

MODULE_AUTHOR("QLogic Corporation");
MODULE_DESCRIPTION("QLogic Fibre Channel HBA Driver");
MODULE_LICENSE("GPL");
MODULE_VERSION(QLA2XXX_VERSION);
MODULE_FIRMWARE(FW_FILE_ISP21XX);
MODULE_FIRMWARE(FW_FILE_ISP22XX);
MODULE_FIRMWARE(FW_FILE_ISP2300);
MODULE_FIRMWARE(FW_FILE_ISP2322);
MODULE_FIRMWARE(FW_FILE_ISP24XX);
MODULE_FIRMWARE(FW_FILE_ISP25XX);<|MERGE_RESOLUTION|>--- conflicted
+++ resolved
@@ -201,21 +201,12 @@
 		"Set the Minidump driver capture mask level. "
 		"Default is 0x7F - Can be set to 0x3, 0x7, 0xF, 0x1F, 0x7F.");
 
-<<<<<<< HEAD
-int ql2xmdenable;
-module_param(ql2xmdenable, int, S_IRUGO);
-MODULE_PARM_DESC(ql2xmdenable,
-		"Enable/disable MiniDump. "
-		"0 (Default) - MiniDump disabled. "
-		"1 - MiniDump enabled.");
-=======
 int ql2xmdenable = 1;
 module_param(ql2xmdenable, int, S_IRUGO);
 MODULE_PARM_DESC(ql2xmdenable,
 		"Enable/disable MiniDump. "
 		"0 - MiniDump disabled. "
 		"1 (Default) - MiniDump enabled.");
->>>>>>> 6350323a
 
 /*
  * SCSI host template entry points
