--- conflicted
+++ resolved
@@ -105,11 +105,7 @@
 	change = dma_addr - gpu->hangcheck_dma_addr;
 	if (change < 0 || change > 16) {
 		gpu->hangcheck_dma_addr = dma_addr;
-<<<<<<< HEAD
-		schedule_delayed_work(&sched_job->work_tdr,
-=======
 		schedule_delayed_work(&sched_job->sched->work_tdr,
->>>>>>> f9885ef8
 				      sched_job->sched->timeout);
 		return;
 	}
