--- conflicted
+++ resolved
@@ -159,12 +159,7 @@
 	 */
 	if (mode & EMIT_INVALIDATE) {
 		*cs++ = GFX_OP_PIPE_CONTROL(4) | PIPE_CONTROL_QW_WRITE;
-<<<<<<< HEAD
-		*cs++ = i915_ggtt_offset(rq->engine->scratch) |
-			PIPE_CONTROL_GLOBAL_GTT;
-=======
 		*cs++ = i915_scratch_offset(rq->i915) | PIPE_CONTROL_GLOBAL_GTT;
->>>>>>> a7a850db
 		*cs++ = 0;
 		*cs++ = 0;
 
@@ -172,12 +167,7 @@
 			*cs++ = MI_FLUSH;
 
 		*cs++ = GFX_OP_PIPE_CONTROL(4) | PIPE_CONTROL_QW_WRITE;
-<<<<<<< HEAD
-		*cs++ = i915_ggtt_offset(rq->engine->scratch) |
-			PIPE_CONTROL_GLOBAL_GTT;
-=======
 		*cs++ = i915_scratch_offset(rq->i915) | PIPE_CONTROL_GLOBAL_GTT;
->>>>>>> a7a850db
 		*cs++ = 0;
 		*cs++ = 0;
 	}
