/*
 * Driver for Broadcom BCM2835 SPI Controllers
 *
 * Copyright (C) 2012 Chris Boot
 * Copyright (C) 2013 Stephen Warren
 *
 * This driver is inspired by:
 * spi-ath79.c, Copyright (C) 2009-2011 Gabor Juhos <juhosg@openwrt.org>
 * spi-atmel.c, Copyright (C) 2006 Atmel Corporation
 *
 * This program is free software; you can redistribute it and/or modify
 * it under the terms of the GNU General Public License as published by
 * the Free Software Foundation; either version 2 of the License, or
 * (at your option) any later version.
 *
 * This program is distributed in the hope that it will be useful,
 * but WITHOUT ANY WARRANTY; without even the implied warranty of
 * MERCHANTABILITY or FITNESS FOR A PARTICULAR PURPOSE.  See the
 * GNU General Public License for more details.
 *
 * You should have received a copy of the GNU General Public License
 * along with this program; if not, write to the Free Software
 * Foundation, Inc., 59 Temple Place - Suite 330, Boston, MA 02111-1307, USA.
 */

#include <linux/clk.h>
#include <linux/completion.h>
#include <linux/delay.h>
#include <linux/err.h>
#include <linux/interrupt.h>
#include <linux/io.h>
#include <linux/kernel.h>
#include <linux/module.h>
#include <linux/of.h>
#include <linux/of_irq.h>
#include <linux/of_device.h>
#include <linux/spi/spi.h>

/* SPI register offsets */
#define BCM2835_SPI_CS			0x00
#define BCM2835_SPI_FIFO		0x04
#define BCM2835_SPI_CLK			0x08
#define BCM2835_SPI_DLEN		0x0c
#define BCM2835_SPI_LTOH		0x10
#define BCM2835_SPI_DC			0x14

/* Bitfields in CS */
#define BCM2835_SPI_CS_LEN_LONG		0x02000000
#define BCM2835_SPI_CS_DMA_LEN		0x01000000
#define BCM2835_SPI_CS_CSPOL2		0x00800000
#define BCM2835_SPI_CS_CSPOL1		0x00400000
#define BCM2835_SPI_CS_CSPOL0		0x00200000
#define BCM2835_SPI_CS_RXF		0x00100000
#define BCM2835_SPI_CS_RXR		0x00080000
#define BCM2835_SPI_CS_TXD		0x00040000
#define BCM2835_SPI_CS_RXD		0x00020000
#define BCM2835_SPI_CS_DONE		0x00010000
#define BCM2835_SPI_CS_LEN		0x00002000
#define BCM2835_SPI_CS_REN		0x00001000
#define BCM2835_SPI_CS_ADCS		0x00000800
#define BCM2835_SPI_CS_INTR		0x00000400
#define BCM2835_SPI_CS_INTD		0x00000200
#define BCM2835_SPI_CS_DMAEN		0x00000100
#define BCM2835_SPI_CS_TA		0x00000080
#define BCM2835_SPI_CS_CSPOL		0x00000040
#define BCM2835_SPI_CS_CLEAR_RX		0x00000020
#define BCM2835_SPI_CS_CLEAR_TX		0x00000010
#define BCM2835_SPI_CS_CPOL		0x00000008
#define BCM2835_SPI_CS_CPHA		0x00000004
#define BCM2835_SPI_CS_CS_10		0x00000002
#define BCM2835_SPI_CS_CS_01		0x00000001

#define BCM2835_SPI_TIMEOUT_MS	30000
#define BCM2835_SPI_MODE_BITS	(SPI_CPOL | SPI_CPHA | SPI_CS_HIGH | SPI_NO_CS)

#define BCM2835_SPI_NUM_CS	3

#define DRV_NAME	"spi-bcm2835"

static bool realtime = 1;
module_param(realtime, bool, 0);
MODULE_PARM_DESC(realtime, "Run the driver with realtime priority");

struct bcm2835_spi {
	void __iomem *regs;
	struct clk *clk;
	int irq;
	struct completion done;
	const u8 *tx_buf;
	u8 *rx_buf;
	int len;
	u32 cs_device_flags_idle;
	u32 cs_device_flags[BCM2835_SPI_NUM_CS];
};

static inline u32 bcm2835_rd(struct bcm2835_spi *bs, unsigned reg)
{
	return readl(bs->regs + reg);
}

static inline void bcm2835_wr(struct bcm2835_spi *bs, unsigned reg, u32 val)
{
	writel(val, bs->regs + reg);
}

static inline void bcm2835_rd_fifo(struct bcm2835_spi *bs, int len)
{
	u8 byte;

	while (len--) {
		byte = bcm2835_rd(bs, BCM2835_SPI_FIFO);
		if (bs->rx_buf)
			*bs->rx_buf++ = byte;
	}
}

static inline void bcm2835_wr_fifo(struct bcm2835_spi *bs, int len)
{
	u8 byte;

	if (len > bs->len)
		len = bs->len;

	while (len--) {
		byte = bs->tx_buf ? *bs->tx_buf++ : 0;
		bcm2835_wr(bs, BCM2835_SPI_FIFO, byte);
		bs->len--;
	}
}

static irqreturn_t bcm2835_spi_interrupt(int irq, void *dev_id)
{
	struct spi_master *master = dev_id;
	struct bcm2835_spi *bs = spi_master_get_devdata(master);
	u32 cs = bcm2835_rd(bs, BCM2835_SPI_CS);

	/*
	 * RXR - RX needs Reading. This means 12 (or more) bytes have been
	 * transmitted and hence 12 (or more) bytes have been received.
	 *
	 * The FIFO is 16-bytes deep. We check for this interrupt to keep the
	 * FIFO full; we have a 4-byte-time buffer for IRQ latency. We check
	 * this before DONE (TX empty) just in case we delayed processing this
	 * interrupt for some reason.
	 *
	 * We only check for this case if we have more bytes to TX; at the end
	 * of the transfer, we ignore this pipelining optimization, and let
	 * bcm2835_spi_finish_transfer() drain the RX FIFO.
	 */
	if (bs->len && (cs & BCM2835_SPI_CS_RXR)) {
		/* Read 12 bytes of data */
		bcm2835_rd_fifo(bs, 12);

		/* Write up to 12 bytes */
		bcm2835_wr_fifo(bs, 12);

		/*
		 * We must have written something to the TX FIFO due to the
		 * bs->len check above, so cannot be DONE. Hence, return
		 * early. Note that DONE could also be set if we serviced an
		 * RXR interrupt really late.
		 */
		return IRQ_HANDLED;
	}

	/*
	 * DONE - TX empty. This occurs when we first enable the transfer
	 * since we do not pre-fill the TX FIFO. At any other time, given that
	 * we refill the TX FIFO above based on RXR, and hence ignore DONE if
	 * RXR is set, DONE really does mean end-of-transfer.
	 */
	if (cs & BCM2835_SPI_CS_DONE) {
		if (bs->len) { /* First interrupt in a transfer */
			bcm2835_wr_fifo(bs, 16);
		} else { /* Transfer complete */
			/* Disable SPI interrupts */
			cs &= ~(BCM2835_SPI_CS_INTR | BCM2835_SPI_CS_INTD);
			bcm2835_wr(bs, BCM2835_SPI_CS, cs);

			/*
			 * Wake up bcm2835_spi_transfer_one(), which will call
			 * bcm2835_spi_finish_transfer(), to drain the RX FIFO.
			 */
			complete(&bs->done);
		}

		return IRQ_HANDLED;
	}

	return IRQ_NONE;
}

static int bcm2835_spi_start_transfer(struct spi_device *spi,
		struct spi_transfer *tfr)
{
	struct bcm2835_spi *bs = spi_master_get_devdata(spi->master);
	unsigned long spi_hz, clk_hz, cdiv;
	u32 cs = BCM2835_SPI_CS_INTR | BCM2835_SPI_CS_INTD | BCM2835_SPI_CS_TA;

	spi_hz = tfr->speed_hz;
	clk_hz = clk_get_rate(bs->clk);

	if (spi_hz >= clk_hz / 2) {
		cdiv = 2; /* clk_hz/2 is the fastest we can go */
	} else if (spi_hz) {
		/* CDIV must be a power of two */
		cdiv = roundup_pow_of_two(DIV_ROUND_UP(clk_hz, spi_hz));

		if (cdiv >= 65536)
			cdiv = 0; /* 0 is the slowest we can go */
	} else
		cdiv = 0; /* 0 is the slowest we can go */

	/* take cs from the precalculated version */
	cs |= bs->cs_device_flags[spi->chip_select];

	INIT_COMPLETION(bs->done);
	bs->tx_buf = tfr->tx_buf;
	bs->rx_buf = tfr->rx_buf;
	bs->len = tfr->len;

	bcm2835_wr(bs, BCM2835_SPI_CLK, cdiv);
	/*
	 * Enable the HW block. This will immediately trigger a DONE (TX
	 * empty) interrupt, upon which we will fill the TX FIFO with the
	 * first TX bytes. Pre-filling the TX FIFO here to avoid the
	 * interrupt doesn't work:-(
	 */
	bcm2835_wr(bs, BCM2835_SPI_CS, cs);

	return 0;
}

static int bcm2835_spi_finish_transfer(struct spi_device *spi,
		struct spi_transfer *tfr, bool cs_change)
{
	struct bcm2835_spi *bs = spi_master_get_devdata(spi->master);
	u32 cs = bcm2835_rd(bs, BCM2835_SPI_CS);

	/* Drain RX FIFO */
	while (cs & BCM2835_SPI_CS_RXD) {
		bcm2835_rd_fifo(bs, 1);
		cs = bcm2835_rd(bs, BCM2835_SPI_CS);
	}

	if (tfr->delay_usecs)
		udelay(tfr->delay_usecs);

	if (cs_change)
		/* Clear TA flag */
		bcm2835_wr(bs, BCM2835_SPI_CS, cs & ~BCM2835_SPI_CS_TA);

	return 0;
}

static int bcm2835_spi_transfer_one(struct spi_master *master,
		struct spi_message *mesg)
{
	struct bcm2835_spi *bs = spi_master_get_devdata(master);
	struct spi_transfer *tfr;
	struct spi_device *spi = mesg->spi;
	int err = 0;
	unsigned int timeout;
	bool cs_change;

	list_for_each_entry(tfr, &mesg->transfers, transfer_list) {
		err = bcm2835_spi_start_transfer(spi, tfr);
		if (err)
			goto out;

		timeout = wait_for_completion_timeout(&bs->done,
				msecs_to_jiffies(BCM2835_SPI_TIMEOUT_MS));
		if (!timeout) {
			err = -ETIMEDOUT;
			goto out;
		}

		cs_change = tfr->cs_change ||
			list_is_last(&tfr->transfer_list, &mesg->transfers);

		err = bcm2835_spi_finish_transfer(spi, tfr, cs_change);
		if (err)
			goto out;

		mesg->actual_length += (tfr->len - bs->len);
	}

out:
	/* Clear FIFOs, and disable the HW block */
	bcm2835_wr(bs, BCM2835_SPI_CS,
		bs->cs_device_flags_idle
		| BCM2835_SPI_CS_CLEAR_RX | BCM2835_SPI_CS_CLEAR_TX);
	mesg->status = err;
	spi_finalize_current_message(master);

	return 0;
}

<<<<<<< HEAD
#ifdef CONFIG_MACH_BCM2708
static void bcm2835_spi_init_pinmode(void) {
	/* taken from spi-bcm2708.c, where it says: */
/*
 * This function sets the ALT mode on the SPI pins so that we can use them with
 * the SPI hardware.
 *
 * FIXME: This is a hack. Use pinmux / pinctrl.
 */
	/* maybe someone has an Idea how to fix this... */
#define INP_GPIO(g) *(gpio+((g)/10)) &= ~(7<<(((g)%10)*3))
#define SET_GPIO_ALT(g,a) *(gpio+(((g)/10))) |= (((a)<=3?(a)+4:(a)==4?3:2)<<(((g)%10)*3))

	int pin;
	u32 *gpio = ioremap(0x20200000, SZ_16K);

	/* SPI is on GPIO 7..11 */
	for (pin = 7; pin <= 11; pin++) {
		INP_GPIO(pin);		/* set mode to GPIO input first */
		SET_GPIO_ALT(pin, 0);	/* set mode to ALT 0 */
	}

	iounmap(gpio);

#undef INP_GPIO
#undef SET_GPIO_ALT
}
#endif
=======
static int bcm2835_spi_setup(struct spi_device *spi) {
	struct bcm2835_spi *bs = spi_master_get_devdata(spi->master);
	u8 cs = spi->chip_select;
	u32 mode = spi->mode;

	/* fill in cs flags based on device configs*/
	if (!(mode & SPI_NO_CS)) {
		/* if we are not configured with CS_HIGH */
		if (mode & SPI_CS_HIGH) {
			int i;
			/* fill in the flags for all devices */
			for (i=0;i<=BCM2835_SPI_NUM_CS;i++) {
				bs->cs_device_flags[i] |= BCM2835_SPI_CS_CSPOL0 << cs;
			}
			/* the idle mode as well */
			bs->cs_device_flags_idle |= BCM2835_SPI_CS_CSPOL0 << cs;
			/* and the specific flag for this device */
			bs->cs_device_flags[cs] |= BCM2835_SPI_CS_CSPOL;
		}
		bs->cs_device_flags[cs] |= spi->chip_select;
	}
	/* and set up the other stuff */ 
	if (mode & SPI_CPOL)
		bs->cs_device_flags[cs] |= BCM2835_SPI_CS_CPOL;
	if (mode & SPI_CPHA)
		bs->cs_device_flags[cs] |= BCM2835_SPI_CS_CPHA;
	/* we could fail this device here immediately for 8 bit */
	return 0;
}
>>>>>>> af809005

static int bcm2835_spi_probe(struct platform_device *pdev)
{
	struct spi_master *master;
	struct bcm2835_spi *bs;
	struct resource *res;
	int err;

	master = spi_alloc_master(&pdev->dev, sizeof(*bs));
	if (!master) {
		dev_err(&pdev->dev, "spi_alloc_master() failed\n");
		return -ENOMEM;
	}

	platform_set_drvdata(pdev, master);

	master->mode_bits = BCM2835_SPI_MODE_BITS;
	master->bits_per_word_mask = BIT(8 - 1);
#ifdef CONFIG_MACH_BCM2708
	master->bus_num = pdev->id;
#else
	master->bus_num = -1;
<<<<<<< HEAD
#endif
	master->num_chipselect = 3;
=======
	master->num_chipselect = BCM2835_SPI_NUM_CS;
	master->setup = bcm2835_spi_setup;
>>>>>>> af809005
	master->transfer_one_message = bcm2835_spi_transfer_one;
	master->dev.of_node = pdev->dev.of_node;
	master->rt = realtime;

	bs = spi_master_get_devdata(master);

	init_completion(&bs->done);

	res = platform_get_resource(pdev, IORESOURCE_MEM, 0);
	if (!res) {
		dev_err(&pdev->dev, "could not get memory resource\n");
		err = -ENODEV;
		goto out_master_put;
	}

	bs->regs = devm_request_and_ioremap(&pdev->dev, res);
	if (!bs->regs) {
		dev_err(&pdev->dev, "could not request/map memory region\n");
		err = -ENODEV;
		goto out_master_put;
	}

	bs->clk = devm_clk_get(&pdev->dev, NULL);
	if (IS_ERR(bs->clk)) {
		err = PTR_ERR(bs->clk);
		dev_err(&pdev->dev, "could not get clk: %d\n", err);
		goto out_master_put;
	}

	bs->irq = irq_of_parse_and_map(pdev->dev.of_node, 0);
#ifdef CONFIG_MACH_BCM2708
	if (bs->irq <= 0) {
		bs->irq=platform_get_irq(pdev, 0);
	}
#endif
	if (bs->irq <= 0) {
		dev_err(&pdev->dev, "could not get IRQ: %d\n", bs->irq);
		err = bs->irq ? bs->irq : -ENODEV;
		goto out_master_put;
	}

	clk_prepare_enable(bs->clk);

	err = request_irq(bs->irq, bcm2835_spi_interrupt, 0,
			dev_name(&pdev->dev), master);
	if (err) {
		dev_err(&pdev->dev, "could not request IRQ: %d\n", err);
		goto out_clk_disable;
	}

#ifdef CONFIG_MACH_BCM2708
	/* configure pin function for SPI */
	bcm2835_spi_init_pinmode();
#endif

	/* initialise the hardware */
	bcm2835_wr(bs, BCM2835_SPI_CS,
		   BCM2835_SPI_CS_CLEAR_RX | BCM2835_SPI_CS_CLEAR_TX);

	err = spi_register_master(master);
	if (err) {
		dev_err(&pdev->dev, "could not register SPI master: %d\n", err);
		goto out_free_irq;
	}

	return 0;

out_free_irq:
	free_irq(bs->irq, master);
out_clk_disable:
	clk_disable_unprepare(bs->clk);
out_master_put:
	spi_master_put(master);
	return err;
}

static int bcm2835_spi_remove(struct platform_device *pdev)
{
	struct spi_master *master = platform_get_drvdata(pdev);
	struct bcm2835_spi *bs = spi_master_get_devdata(master);

	free_irq(bs->irq, master);
	spi_unregister_master(master);

	/* Clear FIFOs, and disable the HW block */
	bcm2835_wr(bs, BCM2835_SPI_CS,
		   BCM2835_SPI_CS_CLEAR_RX | BCM2835_SPI_CS_CLEAR_TX);

	clk_disable_unprepare(bs->clk);
	spi_master_put(master);

	return 0;
}

static const struct of_device_id bcm2835_spi_match[] = {
	{ .compatible = "brcm,bcm2835-spi", },
	{}
};
MODULE_DEVICE_TABLE(of, bcm2835_spi_match);

/* and "normal" aliases */
#ifdef CONFIG_MACH_BCM2708
static const struct platform_device_id bcm2835_id_table[] = {
        { "bcm2835_spi", 2835 },
        { "bcm2708_spi", 2708 },
        { },
};
#endif

static struct platform_driver bcm2835_spi_driver = {
	.driver		= {
		.name		= DRV_NAME,
		.owner		= THIS_MODULE,
		.of_match_table	= bcm2835_spi_match,
	},
	.probe		= bcm2835_spi_probe,
	.remove		= bcm2835_spi_remove,
#ifdef CONFIG_MACH_BCM2708
        .id_table = bcm2835_id_table,
#endif
};
module_platform_driver(bcm2835_spi_driver);

MODULE_DESCRIPTION("SPI controller driver for Broadcom BCM2835");
MODULE_AUTHOR("Chris Boot <bootc@bootc.net>");
MODULE_LICENSE("GPL v2");<|MERGE_RESOLUTION|>--- conflicted
+++ resolved
@@ -296,7 +296,6 @@
 	return 0;
 }
 
-<<<<<<< HEAD
 #ifdef CONFIG_MACH_BCM2708
 static void bcm2835_spi_init_pinmode(void) {
 	/* taken from spi-bcm2708.c, where it says: */
@@ -325,7 +324,7 @@
 #undef SET_GPIO_ALT
 }
 #endif
-=======
+
 static int bcm2835_spi_setup(struct spi_device *spi) {
 	struct bcm2835_spi *bs = spi_master_get_devdata(spi->master);
 	u8 cs = spi->chip_select;
@@ -355,7 +354,6 @@
 	/* we could fail this device here immediately for 8 bit */
 	return 0;
 }
->>>>>>> af809005
 
 static int bcm2835_spi_probe(struct platform_device *pdev)
 {
@@ -378,13 +376,9 @@
 	master->bus_num = pdev->id;
 #else
 	master->bus_num = -1;
-<<<<<<< HEAD
 #endif
-	master->num_chipselect = 3;
-=======
 	master->num_chipselect = BCM2835_SPI_NUM_CS;
 	master->setup = bcm2835_spi_setup;
->>>>>>> af809005
 	master->transfer_one_message = bcm2835_spi_transfer_one;
 	master->dev.of_node = pdev->dev.of_node;
 	master->rt = realtime;
