config RC_CORE
	tristate
	depends on MEDIA_RC_SUPPORT
	depends on INPUT
	default y

source "drivers/media/rc/keymaps/Kconfig"

menuconfig RC_DECODERS
        bool "Remote controller decoders"
	depends on RC_CORE
	default y

if RC_DECODERS
config LIRC
	tristate "LIRC interface driver"
	depends on RC_CORE

	---help---
	   Enable this option to build the Linux Infrared Remote
	   Control (LIRC) core device interface driver. The LIRC
	   interface passes raw IR to and from userspace, where the
	   LIRC daemon handles protocol decoding for IR reception and
	   encoding for IR transmitting (aka "blasting").

config IR_LIRC_CODEC
	tristate "Enable IR to LIRC bridge"
	depends on RC_CORE
	depends on LIRC
	default y

	---help---
	   Enable this option to pass raw IR to and from userspace via
	   the LIRC interface.


config IR_NEC_DECODER
	tristate "Enable IR raw decoder for the NEC protocol"
	depends on RC_CORE
	select BITREVERSE
	default y

	---help---
	   Enable this option if you have IR with NEC protocol, and
	   if the IR is decoded in software

config IR_RC5_DECODER
	tristate "Enable IR raw decoder for the RC-5 protocol"
	depends on RC_CORE
	select BITREVERSE
	default y

	---help---
	   Enable this option if you have IR with RC-5 protocol, and
	   if the IR is decoded in software

config IR_RC6_DECODER
	tristate "Enable IR raw decoder for the RC6 protocol"
	depends on RC_CORE
	select BITREVERSE
	default y

	---help---
	   Enable this option if you have an infrared remote control which
	   uses the RC6 protocol, and you need software decoding support.

config IR_JVC_DECODER
	tristate "Enable IR raw decoder for the JVC protocol"
	depends on RC_CORE
	select BITREVERSE
	default y

	---help---
	   Enable this option if you have an infrared remote control which
	   uses the JVC protocol, and you need software decoding support.

config IR_SONY_DECODER
	tristate "Enable IR raw decoder for the Sony protocol"
	depends on RC_CORE
	select BITREVERSE
	default y

	---help---
	   Enable this option if you have an infrared remote control which
	   uses the Sony protocol, and you need software decoding support.

config IR_RC5_SZ_DECODER
	tristate "Enable IR raw decoder for the RC-5 (streamzap) protocol"
	depends on RC_CORE
	select BITREVERSE
	default y

	---help---
	   Enable this option if you have IR with RC-5 (streamzap) protocol,
	   and if the IR is decoded in software. (The Streamzap PC Remote
	   uses an IR protocol that is almost standard RC-5, but not quite,
	   as it uses an additional bit).

config IR_SANYO_DECODER
	tristate "Enable IR raw decoder for the Sanyo protocol"
	depends on RC_CORE
	default y

	---help---
	   Enable this option if you have an infrared remote control which
	   uses the Sanyo protocol (Sanyo, Aiwa, Chinon remotes),
	   and you need software decoding support.

config IR_MCE_KBD_DECODER
	tristate "Enable IR raw decoder for the MCE keyboard/mouse protocol"
	depends on RC_CORE
	select BITREVERSE
	default y

	---help---
	   Enable this option if you have a Microsoft Remote Keyboard for
	   Windows Media Center Edition, which you would like to use with
	   a raw IR receiver in your system.
endif #RC_DECODERS

menuconfig RC_DEVICES
	bool "Remote Controller devices"
	depends on RC_CORE

if RC_DEVICES

config RC_ATI_REMOTE
	tristate "ATI / X10 based USB RF remote controls"
	depends on USB_ARCH_HAS_HCD
	depends on RC_CORE
	select USB
	help
	   Say Y here if you want to use an X10 based USB remote control.
	   These are RF remotes with USB receivers.

	   Such devices include the ATI remote that comes with many of ATI's
	   All-In-Wonder video cards, the X10 "Lola" remote, NVIDIA RF remote,
	   Medion RF remote, and SnapStream FireFly remote.

	   This driver provides mouse pointer, left and right mouse buttons,
	   and maps all the other remote buttons to keypress events.

	   To compile this driver as a module, choose M here: the module will be
	   called ati_remote.

config IR_ENE
	tristate "ENE eHome Receiver/Transceiver (pnp id: ENE0100/ENE02xxx)"
	depends on PNP
	depends on RC_CORE
	---help---
	   Say Y here to enable support for integrated infrared receiver
	   /transceiver made by ENE.

	   You can see if you have it by looking at lspnp output.
	   Output should include ENE0100 ENE0200 or something similar.

	   To compile this driver as a module, choose M here: the
	   module will be called ene_ir.

config IR_IMON
	tristate "SoundGraph iMON Receiver and Display"
	depends on USB_ARCH_HAS_HCD
	depends on RC_CORE
	select USB
	---help---
	   Say Y here if you want to use a SoundGraph iMON (aka Antec Veris)
	   IR Receiver and/or LCD/VFD/VGA display.

	   To compile this driver as a module, choose M here: the
	   module will be called imon.

config IR_MCEUSB
	tristate "Windows Media Center Ed. eHome Infrared Transceiver"
	depends on USB_ARCH_HAS_HCD
	depends on RC_CORE
	select USB
	---help---
	   Say Y here if you want to use a Windows Media Center Edition
	   eHome Infrared Transceiver.

	   To compile this driver as a module, choose M here: the
	   module will be called mceusb.

config IR_ITE_CIR
	tristate "ITE Tech Inc. IT8712/IT8512 Consumer Infrared Transceiver"
	depends on PNP
	depends on RC_CORE
	---help---
	   Say Y here to enable support for integrated infrared receivers
	   /transceivers made by ITE Tech Inc. These are found in
	   several ASUS devices, like the ASUS Digimatrix or the ASUS
	   EEEBox 1501U.

	   To compile this driver as a module, choose M here: the
	   module will be called ite-cir.

config IR_FINTEK
	tristate "Fintek Consumer Infrared Transceiver"
	depends on PNP
	depends on RC_CORE
	---help---
	   Say Y here to enable support for integrated infrared receiver
	   /transciever made by Fintek. This chip is found on assorted
	   Jetway motherboards (and of course, possibly others).

	   To compile this driver as a module, choose M here: the
	   module will be called fintek-cir.

config IR_NUVOTON
	tristate "Nuvoton w836x7hg Consumer Infrared Transceiver"
	depends on PNP
	depends on RC_CORE
	---help---
	   Say Y here to enable support for integrated infrared receiver
	   /transciever made by Nuvoton (formerly Winbond). This chip is
	   found in the ASRock ION 330HT, as well as assorted Intel
	   DP55-series motherboards (and of course, possibly others).

	   To compile this driver as a module, choose M here: the
	   module will be called nuvoton-cir.

config IR_REDRAT3
	tristate "RedRat3 IR Transceiver"
	depends on USB_ARCH_HAS_HCD
	depends on RC_CORE
	select USB
	---help---
	   Say Y here if you want to use a RedRat3 Infrared Transceiver.

	   To compile this driver as a module, choose M here: the
	   module will be called redrat3.

config IR_STREAMZAP
	tristate "Streamzap PC Remote IR Receiver"
	depends on USB_ARCH_HAS_HCD
	depends on RC_CORE
	select USB
	---help---
	   Say Y here if you want to use a Streamzap PC Remote
	   Infrared Receiver.

	   To compile this driver as a module, choose M here: the
	   module will be called streamzap.

config IR_WINBOND_CIR
	tristate "Winbond IR remote control"
	depends on X86 && PNP
	depends on RC_CORE
	select NEW_LEDS
	select LEDS_CLASS
	select LEDS_TRIGGERS
	select BITREVERSE
	---help---
	   Say Y here if you want to use the IR remote functionality found
	   in some Winbond SuperI/O chips. Currently only the WPCD376I
	   chip is supported (included in some Intel Media series
	   motherboards).

	   To compile this driver as a module, choose M here: the module will
	   be called winbond_cir.

config IR_IGUANA
	tristate "IguanaWorks USB IR Transceiver"
<<<<<<< HEAD
=======
	depends on USB_ARCH_HAS_HCD
>>>>>>> 9450d57e
	depends on RC_CORE
	select USB
	---help---
	   Say Y here if you want to use the IgaunaWorks USB IR Transceiver.
	   Both infrared receive and send are supported.

	   To compile this driver as a module, choose M here: the module will
	   be called iguanair.

config RC_LOOPBACK
	tristate "Remote Control Loopback Driver"
	depends on RC_CORE
	---help---
	   Say Y here if you want support for the remote control loopback
	   driver which allows TX data to be sent back as RX data.
	   This is mostly useful for debugging purposes.

	   If you're not sure, select N here.

	   To compile this driver as a module, choose M here: the module will
	   be called rc_loopback.

config IR_GPIO_CIR
	tristate "GPIO IR remote control"
	depends on RC_CORE
	---help---
	   Say Y if you want to use GPIO based IR Receiver.

	   To compile this driver as a module, choose M here: the module will
	   be called gpio-ir-recv.

endif #RC_DEVICES<|MERGE_RESOLUTION|>--- conflicted
+++ resolved
@@ -261,10 +261,7 @@
 
 config IR_IGUANA
 	tristate "IguanaWorks USB IR Transceiver"
-<<<<<<< HEAD
-=======
-	depends on USB_ARCH_HAS_HCD
->>>>>>> 9450d57e
+	depends on USB_ARCH_HAS_HCD
 	depends on RC_CORE
 	select USB
 	---help---
