/*
 * Copyright (C) 2008 Oracle.  All rights reserved.
 *
 * This program is free software; you can redistribute it and/or
 * modify it under the terms of the GNU General Public
 * License v2 as published by the Free Software Foundation.
 *
 * This program is distributed in the hope that it will be useful,
 * but WITHOUT ANY WARRANTY; without even the implied warranty of
 * MERCHANTABILITY or FITNESS FOR A PARTICULAR PURPOSE.  See the GNU
 * General Public License for more details.
 *
 * You should have received a copy of the GNU General Public
 * License along with this program; if not, write to the
 * Free Software Foundation, Inc., 59 Temple Place - Suite 330,
 * Boston, MA 021110-1307, USA.
 */

#include <linux/kernel.h>
#include <linux/bio.h>
#include <linux/buffer_head.h>
#include <linux/file.h>
#include <linux/fs.h>
#include <linux/pagemap.h>
#include <linux/highmem.h>
#include <linux/time.h>
#include <linux/init.h>
#include <linux/string.h>
#include <linux/backing-dev.h>
#include <linux/mpage.h>
#include <linux/swap.h>
#include <linux/writeback.h>
#include <linux/bit_spinlock.h>
#include <linux/slab.h>
#include <linux/sched/mm.h>
<<<<<<< HEAD
#include <linux/sort.h>
=======
>>>>>>> 661e50bc
#include <linux/log2.h>
#include "ctree.h"
#include "disk-io.h"
#include "transaction.h"
#include "btrfs_inode.h"
#include "volumes.h"
#include "ordered-data.h"
#include "compression.h"
#include "extent_io.h"
#include "extent_map.h"

static const char* const btrfs_compress_types[] = { "", "zlib", "lzo", "zstd" };

const char* btrfs_compress_type2str(enum btrfs_compression_type type)
{
	switch (type) {
	case BTRFS_COMPRESS_ZLIB:
	case BTRFS_COMPRESS_LZO:
	case BTRFS_COMPRESS_ZSTD:
	case BTRFS_COMPRESS_NONE:
		return btrfs_compress_types[type];
	}

	return NULL;
}

static int btrfs_decompress_bio(struct compressed_bio *cb);

static inline int compressed_bio_size(struct btrfs_fs_info *fs_info,
				      unsigned long disk_size)
{
	u16 csum_size = btrfs_super_csum_size(fs_info->super_copy);

	return sizeof(struct compressed_bio) +
		(DIV_ROUND_UP(disk_size, fs_info->sectorsize)) * csum_size;
}

static int check_compressed_csum(struct btrfs_inode *inode,
				 struct compressed_bio *cb,
				 u64 disk_start)
{
	int ret;
	struct page *page;
	unsigned long i;
	char *kaddr;
	u32 csum;
	u32 *cb_sum = &cb->sums;

	if (inode->flags & BTRFS_INODE_NODATASUM)
		return 0;

	for (i = 0; i < cb->nr_pages; i++) {
		page = cb->compressed_pages[i];
		csum = ~(u32)0;

		kaddr = kmap_atomic(page);
		csum = btrfs_csum_data(kaddr, csum, PAGE_SIZE);
		btrfs_csum_final(csum, (u8 *)&csum);
		kunmap_atomic(kaddr);

		if (csum != *cb_sum) {
			btrfs_print_data_csum_error(inode, disk_start, csum,
					*cb_sum, cb->mirror_num);
			ret = -EIO;
			goto fail;
		}
		cb_sum++;

	}
	ret = 0;
fail:
	return ret;
}

/* when we finish reading compressed pages from the disk, we
 * decompress them and then run the bio end_io routines on the
 * decompressed pages (in the inode address space).
 *
 * This allows the checksumming and other IO error handling routines
 * to work normally
 *
 * The compressed pages are freed here, and it must be run
 * in process context
 */
static void end_compressed_bio_read(struct bio *bio)
{
	struct compressed_bio *cb = bio->bi_private;
	struct inode *inode;
	struct page *page;
	unsigned long index;
	unsigned int mirror = btrfs_io_bio(bio)->mirror_num;
	int ret = 0;

	if (bio->bi_status)
		cb->errors = 1;

	/* if there are more bios still pending for this compressed
	 * extent, just exit
	 */
	if (!refcount_dec_and_test(&cb->pending_bios))
		goto out;

	/*
	 * Record the correct mirror_num in cb->orig_bio so that
	 * read-repair can work properly.
	 */
	ASSERT(btrfs_io_bio(cb->orig_bio));
	btrfs_io_bio(cb->orig_bio)->mirror_num = mirror;
	cb->mirror_num = mirror;

	/*
	 * Some IO in this cb have failed, just skip checksum as there
	 * is no way it could be correct.
	 */
	if (cb->errors == 1)
		goto csum_failed;

	inode = cb->inode;
	ret = check_compressed_csum(BTRFS_I(inode), cb,
				    (u64)bio->bi_iter.bi_sector << 9);
	if (ret)
		goto csum_failed;

	/* ok, we're the last bio for this extent, lets start
	 * the decompression.
	 */
	ret = btrfs_decompress_bio(cb);

csum_failed:
	if (ret)
		cb->errors = 1;

	/* release the compressed pages */
	index = 0;
	for (index = 0; index < cb->nr_pages; index++) {
		page = cb->compressed_pages[index];
		page->mapping = NULL;
		put_page(page);
	}

	/* do io completion on the original bio */
	if (cb->errors) {
		bio_io_error(cb->orig_bio);
	} else {
		int i;
		struct bio_vec *bvec;

		/*
		 * we have verified the checksum already, set page
		 * checked so the end_io handlers know about it
		 */
		ASSERT(!bio_flagged(bio, BIO_CLONED));
		bio_for_each_segment_all(bvec, cb->orig_bio, i)
			SetPageChecked(bvec->bv_page);

		bio_endio(cb->orig_bio);
	}

	/* finally free the cb struct */
	kfree(cb->compressed_pages);
	kfree(cb);
out:
	bio_put(bio);
}

/*
 * Clear the writeback bits on all of the file
 * pages for a compressed write
 */
static noinline void end_compressed_writeback(struct inode *inode,
					      const struct compressed_bio *cb)
{
	unsigned long index = cb->start >> PAGE_SHIFT;
	unsigned long end_index = (cb->start + cb->len - 1) >> PAGE_SHIFT;
	struct page *pages[16];
	unsigned long nr_pages = end_index - index + 1;
	int i;
	int ret;

	if (cb->errors)
		mapping_set_error(inode->i_mapping, -EIO);

	while (nr_pages > 0) {
		ret = find_get_pages_contig(inode->i_mapping, index,
				     min_t(unsigned long,
				     nr_pages, ARRAY_SIZE(pages)), pages);
		if (ret == 0) {
			nr_pages -= 1;
			index += 1;
			continue;
		}
		for (i = 0; i < ret; i++) {
			if (cb->errors)
				SetPageError(pages[i]);
			end_page_writeback(pages[i]);
			put_page(pages[i]);
		}
		nr_pages -= ret;
		index += ret;
	}
	/* the inode may be gone now */
}

/*
 * do the cleanup once all the compressed pages hit the disk.
 * This will clear writeback on the file pages and free the compressed
 * pages.
 *
 * This also calls the writeback end hooks for the file pages so that
 * metadata and checksums can be updated in the file.
 */
static void end_compressed_bio_write(struct bio *bio)
{
	struct extent_io_tree *tree;
	struct compressed_bio *cb = bio->bi_private;
	struct inode *inode;
	struct page *page;
	unsigned long index;

	if (bio->bi_status)
		cb->errors = 1;

	/* if there are more bios still pending for this compressed
	 * extent, just exit
	 */
	if (!refcount_dec_and_test(&cb->pending_bios))
		goto out;

	/* ok, we're the last bio for this extent, step one is to
	 * call back into the FS and do all the end_io operations
	 */
	inode = cb->inode;
	tree = &BTRFS_I(inode)->io_tree;
	cb->compressed_pages[0]->mapping = cb->inode->i_mapping;
	tree->ops->writepage_end_io_hook(cb->compressed_pages[0],
					 cb->start,
					 cb->start + cb->len - 1,
					 NULL,
					 bio->bi_status ?
					 BLK_STS_OK : BLK_STS_NOTSUPP);
	cb->compressed_pages[0]->mapping = NULL;

	end_compressed_writeback(inode, cb);
	/* note, our inode could be gone now */

	/*
	 * release the compressed pages, these came from alloc_page and
	 * are not attached to the inode at all
	 */
	index = 0;
	for (index = 0; index < cb->nr_pages; index++) {
		page = cb->compressed_pages[index];
		page->mapping = NULL;
		put_page(page);
	}

	/* finally free the cb struct */
	kfree(cb->compressed_pages);
	kfree(cb);
out:
	bio_put(bio);
}

/*
 * worker function to build and submit bios for previously compressed pages.
 * The corresponding pages in the inode should be marked for writeback
 * and the compressed pages should have a reference on them for dropping
 * when the IO is complete.
 *
 * This also checksums the file bytes and gets things ready for
 * the end io hooks.
 */
blk_status_t btrfs_submit_compressed_write(struct inode *inode, u64 start,
				 unsigned long len, u64 disk_start,
				 unsigned long compressed_len,
				 struct page **compressed_pages,
				 unsigned long nr_pages,
				 unsigned int write_flags)
{
	struct btrfs_fs_info *fs_info = btrfs_sb(inode->i_sb);
	struct bio *bio = NULL;
	struct compressed_bio *cb;
	unsigned long bytes_left;
	struct extent_io_tree *io_tree = &BTRFS_I(inode)->io_tree;
	int pg_index = 0;
	struct page *page;
	u64 first_byte = disk_start;
	struct block_device *bdev;
	blk_status_t ret;
	int skip_sum = BTRFS_I(inode)->flags & BTRFS_INODE_NODATASUM;

	WARN_ON(start & ((u64)PAGE_SIZE - 1));
	cb = kmalloc(compressed_bio_size(fs_info, compressed_len), GFP_NOFS);
	if (!cb)
		return BLK_STS_RESOURCE;
	refcount_set(&cb->pending_bios, 0);
	cb->errors = 0;
	cb->inode = inode;
	cb->start = start;
	cb->len = len;
	cb->mirror_num = 0;
	cb->compressed_pages = compressed_pages;
	cb->compressed_len = compressed_len;
	cb->orig_bio = NULL;
	cb->nr_pages = nr_pages;

	bdev = fs_info->fs_devices->latest_bdev;

	bio = btrfs_bio_alloc(bdev, first_byte);
	bio->bi_opf = REQ_OP_WRITE | write_flags;
	bio->bi_private = cb;
	bio->bi_end_io = end_compressed_bio_write;
	refcount_set(&cb->pending_bios, 1);

	/* create and submit bios for the compressed pages */
	bytes_left = compressed_len;
	for (pg_index = 0; pg_index < cb->nr_pages; pg_index++) {
		int submit = 0;

		page = compressed_pages[pg_index];
		page->mapping = inode->i_mapping;
		if (bio->bi_iter.bi_size)
			submit = io_tree->ops->merge_bio_hook(page, 0,
							   PAGE_SIZE,
							   bio, 0);

		page->mapping = NULL;
		if (submit || bio_add_page(bio, page, PAGE_SIZE, 0) <
		    PAGE_SIZE) {
			/*
			 * inc the count before we submit the bio so
			 * we know the end IO handler won't happen before
			 * we inc the count.  Otherwise, the cb might get
			 * freed before we're done setting it up
			 */
			refcount_inc(&cb->pending_bios);
			ret = btrfs_bio_wq_end_io(fs_info, bio,
						  BTRFS_WQ_ENDIO_DATA);
			BUG_ON(ret); /* -ENOMEM */

			if (!skip_sum) {
				ret = btrfs_csum_one_bio(inode, bio, start, 1);
				BUG_ON(ret); /* -ENOMEM */
			}

			ret = btrfs_map_bio(fs_info, bio, 0, 1);
			if (ret) {
				bio->bi_status = ret;
				bio_endio(bio);
			}

			bio = btrfs_bio_alloc(bdev, first_byte);
			bio->bi_opf = REQ_OP_WRITE | write_flags;
			bio->bi_private = cb;
			bio->bi_end_io = end_compressed_bio_write;
			bio_add_page(bio, page, PAGE_SIZE, 0);
		}
		if (bytes_left < PAGE_SIZE) {
			btrfs_info(fs_info,
					"bytes left %lu compress len %lu nr %lu",
			       bytes_left, cb->compressed_len, cb->nr_pages);
		}
		bytes_left -= PAGE_SIZE;
		first_byte += PAGE_SIZE;
		cond_resched();
	}

	ret = btrfs_bio_wq_end_io(fs_info, bio, BTRFS_WQ_ENDIO_DATA);
	BUG_ON(ret); /* -ENOMEM */

	if (!skip_sum) {
		ret = btrfs_csum_one_bio(inode, bio, start, 1);
		BUG_ON(ret); /* -ENOMEM */
	}

	ret = btrfs_map_bio(fs_info, bio, 0, 1);
	if (ret) {
		bio->bi_status = ret;
		bio_endio(bio);
	}

	return 0;
}

static u64 bio_end_offset(struct bio *bio)
{
	struct bio_vec *last = bio_last_bvec_all(bio);

	return page_offset(last->bv_page) + last->bv_len + last->bv_offset;
}

static noinline int add_ra_bio_pages(struct inode *inode,
				     u64 compressed_end,
				     struct compressed_bio *cb)
{
	unsigned long end_index;
	unsigned long pg_index;
	u64 last_offset;
	u64 isize = i_size_read(inode);
	int ret;
	struct page *page;
	unsigned long nr_pages = 0;
	struct extent_map *em;
	struct address_space *mapping = inode->i_mapping;
	struct extent_map_tree *em_tree;
	struct extent_io_tree *tree;
	u64 end;
	int misses = 0;

	last_offset = bio_end_offset(cb->orig_bio);
	em_tree = &BTRFS_I(inode)->extent_tree;
	tree = &BTRFS_I(inode)->io_tree;

	if (isize == 0)
		return 0;

	end_index = (i_size_read(inode) - 1) >> PAGE_SHIFT;

	while (last_offset < compressed_end) {
		pg_index = last_offset >> PAGE_SHIFT;

		if (pg_index > end_index)
			break;

		rcu_read_lock();
		page = radix_tree_lookup(&mapping->page_tree, pg_index);
		rcu_read_unlock();
		if (page && !radix_tree_exceptional_entry(page)) {
			misses++;
			if (misses > 4)
				break;
			goto next;
		}

		page = __page_cache_alloc(mapping_gfp_constraint(mapping,
								 ~__GFP_FS));
		if (!page)
			break;

		if (add_to_page_cache_lru(page, mapping, pg_index, GFP_NOFS)) {
			put_page(page);
			goto next;
		}

		end = last_offset + PAGE_SIZE - 1;
		/*
		 * at this point, we have a locked page in the page cache
		 * for these bytes in the file.  But, we have to make
		 * sure they map to this compressed extent on disk.
		 */
		set_page_extent_mapped(page);
		lock_extent(tree, last_offset, end);
		read_lock(&em_tree->lock);
		em = lookup_extent_mapping(em_tree, last_offset,
					   PAGE_SIZE);
		read_unlock(&em_tree->lock);

		if (!em || last_offset < em->start ||
		    (last_offset + PAGE_SIZE > extent_map_end(em)) ||
		    (em->block_start >> 9) != cb->orig_bio->bi_iter.bi_sector) {
			free_extent_map(em);
			unlock_extent(tree, last_offset, end);
			unlock_page(page);
			put_page(page);
			break;
		}
		free_extent_map(em);

		if (page->index == end_index) {
			char *userpage;
			size_t zero_offset = isize & (PAGE_SIZE - 1);

			if (zero_offset) {
				int zeros;
				zeros = PAGE_SIZE - zero_offset;
				userpage = kmap_atomic(page);
				memset(userpage + zero_offset, 0, zeros);
				flush_dcache_page(page);
				kunmap_atomic(userpage);
			}
		}

		ret = bio_add_page(cb->orig_bio, page,
				   PAGE_SIZE, 0);

		if (ret == PAGE_SIZE) {
			nr_pages++;
			put_page(page);
		} else {
			unlock_extent(tree, last_offset, end);
			unlock_page(page);
			put_page(page);
			break;
		}
next:
		last_offset += PAGE_SIZE;
	}
	return 0;
}

/*
 * for a compressed read, the bio we get passed has all the inode pages
 * in it.  We don't actually do IO on those pages but allocate new ones
 * to hold the compressed pages on disk.
 *
 * bio->bi_iter.bi_sector points to the compressed extent on disk
 * bio->bi_io_vec points to all of the inode pages
 *
 * After the compressed pages are read, we copy the bytes into the
 * bio we were passed and then call the bio end_io calls
 */
blk_status_t btrfs_submit_compressed_read(struct inode *inode, struct bio *bio,
				 int mirror_num, unsigned long bio_flags)
{
	struct btrfs_fs_info *fs_info = btrfs_sb(inode->i_sb);
	struct extent_io_tree *tree;
	struct extent_map_tree *em_tree;
	struct compressed_bio *cb;
	unsigned long compressed_len;
	unsigned long nr_pages;
	unsigned long pg_index;
	struct page *page;
	struct block_device *bdev;
	struct bio *comp_bio;
	u64 cur_disk_byte = (u64)bio->bi_iter.bi_sector << 9;
	u64 em_len;
	u64 em_start;
	struct extent_map *em;
	blk_status_t ret = BLK_STS_RESOURCE;
	int faili = 0;
	u32 *sums;

	tree = &BTRFS_I(inode)->io_tree;
	em_tree = &BTRFS_I(inode)->extent_tree;

	/* we need the actual starting offset of this extent in the file */
	read_lock(&em_tree->lock);
	em = lookup_extent_mapping(em_tree,
				   page_offset(bio_first_page_all(bio)),
				   PAGE_SIZE);
	read_unlock(&em_tree->lock);
	if (!em)
		return BLK_STS_IOERR;

	compressed_len = em->block_len;
	cb = kmalloc(compressed_bio_size(fs_info, compressed_len), GFP_NOFS);
	if (!cb)
		goto out;

	refcount_set(&cb->pending_bios, 0);
	cb->errors = 0;
	cb->inode = inode;
	cb->mirror_num = mirror_num;
	sums = &cb->sums;

	cb->start = em->orig_start;
	em_len = em->len;
	em_start = em->start;

	free_extent_map(em);
	em = NULL;

	cb->len = bio->bi_iter.bi_size;
	cb->compressed_len = compressed_len;
	cb->compress_type = extent_compress_type(bio_flags);
	cb->orig_bio = bio;

	nr_pages = DIV_ROUND_UP(compressed_len, PAGE_SIZE);
	cb->compressed_pages = kcalloc(nr_pages, sizeof(struct page *),
				       GFP_NOFS);
	if (!cb->compressed_pages)
		goto fail1;

	bdev = fs_info->fs_devices->latest_bdev;

	for (pg_index = 0; pg_index < nr_pages; pg_index++) {
		cb->compressed_pages[pg_index] = alloc_page(GFP_NOFS |
							      __GFP_HIGHMEM);
		if (!cb->compressed_pages[pg_index]) {
			faili = pg_index - 1;
			ret = BLK_STS_RESOURCE;
			goto fail2;
		}
	}
	faili = nr_pages - 1;
	cb->nr_pages = nr_pages;

	add_ra_bio_pages(inode, em_start + em_len, cb);

	/* include any pages we added in add_ra-bio_pages */
	cb->len = bio->bi_iter.bi_size;

	comp_bio = btrfs_bio_alloc(bdev, cur_disk_byte);
	bio_set_op_attrs (comp_bio, REQ_OP_READ, 0);
	comp_bio->bi_private = cb;
	comp_bio->bi_end_io = end_compressed_bio_read;
	refcount_set(&cb->pending_bios, 1);

	for (pg_index = 0; pg_index < nr_pages; pg_index++) {
		int submit = 0;

		page = cb->compressed_pages[pg_index];
		page->mapping = inode->i_mapping;
		page->index = em_start >> PAGE_SHIFT;

		if (comp_bio->bi_iter.bi_size)
			submit = tree->ops->merge_bio_hook(page, 0,
							PAGE_SIZE,
							comp_bio, 0);

		page->mapping = NULL;
		if (submit || bio_add_page(comp_bio, page, PAGE_SIZE, 0) <
		    PAGE_SIZE) {
			ret = btrfs_bio_wq_end_io(fs_info, comp_bio,
						  BTRFS_WQ_ENDIO_DATA);
			BUG_ON(ret); /* -ENOMEM */

			/*
			 * inc the count before we submit the bio so
			 * we know the end IO handler won't happen before
			 * we inc the count.  Otherwise, the cb might get
			 * freed before we're done setting it up
			 */
			refcount_inc(&cb->pending_bios);

			if (!(BTRFS_I(inode)->flags & BTRFS_INODE_NODATASUM)) {
				ret = btrfs_lookup_bio_sums(inode, comp_bio,
							    sums);
				BUG_ON(ret); /* -ENOMEM */
			}
			sums += DIV_ROUND_UP(comp_bio->bi_iter.bi_size,
					     fs_info->sectorsize);

			ret = btrfs_map_bio(fs_info, comp_bio, mirror_num, 0);
			if (ret) {
				comp_bio->bi_status = ret;
				bio_endio(comp_bio);
			}

			comp_bio = btrfs_bio_alloc(bdev, cur_disk_byte);
			bio_set_op_attrs(comp_bio, REQ_OP_READ, 0);
			comp_bio->bi_private = cb;
			comp_bio->bi_end_io = end_compressed_bio_read;

			bio_add_page(comp_bio, page, PAGE_SIZE, 0);
		}
		cur_disk_byte += PAGE_SIZE;
	}

	ret = btrfs_bio_wq_end_io(fs_info, comp_bio, BTRFS_WQ_ENDIO_DATA);
	BUG_ON(ret); /* -ENOMEM */

	if (!(BTRFS_I(inode)->flags & BTRFS_INODE_NODATASUM)) {
		ret = btrfs_lookup_bio_sums(inode, comp_bio, sums);
		BUG_ON(ret); /* -ENOMEM */
	}

	ret = btrfs_map_bio(fs_info, comp_bio, mirror_num, 0);
	if (ret) {
		comp_bio->bi_status = ret;
		bio_endio(comp_bio);
	}

	return 0;

fail2:
	while (faili >= 0) {
		__free_page(cb->compressed_pages[faili]);
		faili--;
	}

	kfree(cb->compressed_pages);
fail1:
	kfree(cb);
out:
	free_extent_map(em);
	return ret;
}

/*
 * Heuristic uses systematic sampling to collect data from the input data
 * range, the logic can be tuned by the following constants:
 *
 * @SAMPLING_READ_SIZE - how many bytes will be copied from for each sample
 * @SAMPLING_INTERVAL  - range from which the sampled data can be collected
 */
#define SAMPLING_READ_SIZE	(16)
#define SAMPLING_INTERVAL	(256)

/*
 * For statistical analysis of the input data we consider bytes that form a
 * Galois Field of 256 objects. Each object has an attribute count, ie. how
 * many times the object appeared in the sample.
 */
#define BUCKET_SIZE		(256)

/*
 * The size of the sample is based on a statistical sampling rule of thumb.
 * The common way is to perform sampling tests as long as the number of
 * elements in each cell is at least 5.
 *
 * Instead of 5, we choose 32 to obtain more accurate results.
 * If the data contain the maximum number of symbols, which is 256, we obtain a
 * sample size bound by 8192.
 *
 * For a sample of at most 8KB of data per data range: 16 consecutive bytes
 * from up to 512 locations.
 */
#define MAX_SAMPLE_SIZE		(BTRFS_MAX_UNCOMPRESSED *		\
				 SAMPLING_READ_SIZE / SAMPLING_INTERVAL)

struct bucket_item {
	u32 count;
};

struct heuristic_ws {
	/* Partial copy of input data */
	u8 *sample;
	u32 sample_size;
	/* Buckets store counters for each byte value */
	struct bucket_item *bucket;
<<<<<<< HEAD
=======
	/* Sorting buffer */
	struct bucket_item *bucket_b;
>>>>>>> 661e50bc
	struct list_head list;
};

static void free_heuristic_ws(struct list_head *ws)
{
	struct heuristic_ws *workspace;

	workspace = list_entry(ws, struct heuristic_ws, list);

	kvfree(workspace->sample);
	kfree(workspace->bucket);
<<<<<<< HEAD
=======
	kfree(workspace->bucket_b);
>>>>>>> 661e50bc
	kfree(workspace);
}

static struct list_head *alloc_heuristic_ws(void)
{
	struct heuristic_ws *ws;

	ws = kzalloc(sizeof(*ws), GFP_KERNEL);
	if (!ws)
		return ERR_PTR(-ENOMEM);

	ws->sample = kvmalloc(MAX_SAMPLE_SIZE, GFP_KERNEL);
	if (!ws->sample)
		goto fail;

	ws->bucket = kcalloc(BUCKET_SIZE, sizeof(*ws->bucket), GFP_KERNEL);
	if (!ws->bucket)
		goto fail;

<<<<<<< HEAD
=======
	ws->bucket_b = kcalloc(BUCKET_SIZE, sizeof(*ws->bucket_b), GFP_KERNEL);
	if (!ws->bucket_b)
		goto fail;

>>>>>>> 661e50bc
	INIT_LIST_HEAD(&ws->list);
	return &ws->list;
fail:
	free_heuristic_ws(&ws->list);
	return ERR_PTR(-ENOMEM);
}

struct workspaces_list {
	struct list_head idle_ws;
	spinlock_t ws_lock;
	/* Number of free workspaces */
	int free_ws;
	/* Total number of allocated workspaces */
	atomic_t total_ws;
	/* Waiters for a free workspace */
	wait_queue_head_t ws_wait;
};

static struct workspaces_list btrfs_comp_ws[BTRFS_COMPRESS_TYPES];

static struct workspaces_list btrfs_heuristic_ws;

static const struct btrfs_compress_op * const btrfs_compress_op[] = {
	&btrfs_zlib_compress,
	&btrfs_lzo_compress,
	&btrfs_zstd_compress,
};

void __init btrfs_init_compress(void)
{
	struct list_head *workspace;
	int i;

	INIT_LIST_HEAD(&btrfs_heuristic_ws.idle_ws);
	spin_lock_init(&btrfs_heuristic_ws.ws_lock);
	atomic_set(&btrfs_heuristic_ws.total_ws, 0);
	init_waitqueue_head(&btrfs_heuristic_ws.ws_wait);
<<<<<<< HEAD

	workspace = alloc_heuristic_ws();
	if (IS_ERR(workspace)) {
		pr_warn(
	"BTRFS: cannot preallocate heuristic workspace, will try later\n");
	} else {
		atomic_set(&btrfs_heuristic_ws.total_ws, 1);
		btrfs_heuristic_ws.free_ws = 1;
		list_add(workspace, &btrfs_heuristic_ws.idle_ws);
	}

=======

	workspace = alloc_heuristic_ws();
	if (IS_ERR(workspace)) {
		pr_warn(
	"BTRFS: cannot preallocate heuristic workspace, will try later\n");
	} else {
		atomic_set(&btrfs_heuristic_ws.total_ws, 1);
		btrfs_heuristic_ws.free_ws = 1;
		list_add(workspace, &btrfs_heuristic_ws.idle_ws);
	}

>>>>>>> 661e50bc
	for (i = 0; i < BTRFS_COMPRESS_TYPES; i++) {
		INIT_LIST_HEAD(&btrfs_comp_ws[i].idle_ws);
		spin_lock_init(&btrfs_comp_ws[i].ws_lock);
		atomic_set(&btrfs_comp_ws[i].total_ws, 0);
		init_waitqueue_head(&btrfs_comp_ws[i].ws_wait);

		/*
		 * Preallocate one workspace for each compression type so
		 * we can guarantee forward progress in the worst case
		 */
		workspace = btrfs_compress_op[i]->alloc_workspace();
		if (IS_ERR(workspace)) {
			pr_warn("BTRFS: cannot preallocate compression workspace, will try later\n");
		} else {
			atomic_set(&btrfs_comp_ws[i].total_ws, 1);
			btrfs_comp_ws[i].free_ws = 1;
			list_add(workspace, &btrfs_comp_ws[i].idle_ws);
		}
	}
}

/*
 * This finds an available workspace or allocates a new one.
 * If it's not possible to allocate a new one, waits until there's one.
 * Preallocation makes a forward progress guarantees and we do not return
 * errors.
 */
static struct list_head *__find_workspace(int type, bool heuristic)
{
	struct list_head *workspace;
	int cpus = num_online_cpus();
	int idx = type - 1;
	unsigned nofs_flag;
	struct list_head *idle_ws;
	spinlock_t *ws_lock;
	atomic_t *total_ws;
	wait_queue_head_t *ws_wait;
	int *free_ws;

	if (heuristic) {
		idle_ws	 = &btrfs_heuristic_ws.idle_ws;
		ws_lock	 = &btrfs_heuristic_ws.ws_lock;
		total_ws = &btrfs_heuristic_ws.total_ws;
		ws_wait	 = &btrfs_heuristic_ws.ws_wait;
		free_ws	 = &btrfs_heuristic_ws.free_ws;
	} else {
		idle_ws	 = &btrfs_comp_ws[idx].idle_ws;
		ws_lock	 = &btrfs_comp_ws[idx].ws_lock;
		total_ws = &btrfs_comp_ws[idx].total_ws;
		ws_wait	 = &btrfs_comp_ws[idx].ws_wait;
		free_ws	 = &btrfs_comp_ws[idx].free_ws;
	}

again:
	spin_lock(ws_lock);
	if (!list_empty(idle_ws)) {
		workspace = idle_ws->next;
		list_del(workspace);
		(*free_ws)--;
		spin_unlock(ws_lock);
		return workspace;

	}
	if (atomic_read(total_ws) > cpus) {
		DEFINE_WAIT(wait);

		spin_unlock(ws_lock);
		prepare_to_wait(ws_wait, &wait, TASK_UNINTERRUPTIBLE);
		if (atomic_read(total_ws) > cpus && !*free_ws)
			schedule();
		finish_wait(ws_wait, &wait);
		goto again;
	}
	atomic_inc(total_ws);
	spin_unlock(ws_lock);

	/*
	 * Allocation helpers call vmalloc that can't use GFP_NOFS, so we have
	 * to turn it off here because we might get called from the restricted
	 * context of btrfs_compress_bio/btrfs_compress_pages
	 */
	nofs_flag = memalloc_nofs_save();
	if (heuristic)
		workspace = alloc_heuristic_ws();
	else
		workspace = btrfs_compress_op[idx]->alloc_workspace();
	memalloc_nofs_restore(nofs_flag);

	if (IS_ERR(workspace)) {
		atomic_dec(total_ws);
		wake_up(ws_wait);

		/*
		 * Do not return the error but go back to waiting. There's a
		 * workspace preallocated for each type and the compression
		 * time is bounded so we get to a workspace eventually. This
		 * makes our caller's life easier.
		 *
		 * To prevent silent and low-probability deadlocks (when the
		 * initial preallocation fails), check if there are any
		 * workspaces at all.
		 */
		if (atomic_read(total_ws) == 0) {
			static DEFINE_RATELIMIT_STATE(_rs,
					/* once per minute */ 60 * HZ,
					/* no burst */ 1);

			if (__ratelimit(&_rs)) {
				pr_warn("BTRFS: no compression workspaces, low memory, retrying\n");
			}
		}
		goto again;
	}
	return workspace;
}

static struct list_head *find_workspace(int type)
{
	return __find_workspace(type, false);
}

/*
 * put a workspace struct back on the list or free it if we have enough
 * idle ones sitting around
 */
static void __free_workspace(int type, struct list_head *workspace,
			     bool heuristic)
{
	int idx = type - 1;
	struct list_head *idle_ws;
	spinlock_t *ws_lock;
	atomic_t *total_ws;
	wait_queue_head_t *ws_wait;
	int *free_ws;

	if (heuristic) {
		idle_ws	 = &btrfs_heuristic_ws.idle_ws;
		ws_lock	 = &btrfs_heuristic_ws.ws_lock;
		total_ws = &btrfs_heuristic_ws.total_ws;
		ws_wait	 = &btrfs_heuristic_ws.ws_wait;
		free_ws	 = &btrfs_heuristic_ws.free_ws;
	} else {
		idle_ws	 = &btrfs_comp_ws[idx].idle_ws;
		ws_lock	 = &btrfs_comp_ws[idx].ws_lock;
		total_ws = &btrfs_comp_ws[idx].total_ws;
		ws_wait	 = &btrfs_comp_ws[idx].ws_wait;
		free_ws	 = &btrfs_comp_ws[idx].free_ws;
	}

	spin_lock(ws_lock);
	if (*free_ws <= num_online_cpus()) {
		list_add(workspace, idle_ws);
		(*free_ws)++;
		spin_unlock(ws_lock);
		goto wake;
	}
	spin_unlock(ws_lock);

	if (heuristic)
		free_heuristic_ws(workspace);
	else
		btrfs_compress_op[idx]->free_workspace(workspace);
	atomic_dec(total_ws);
wake:
	/*
	 * Make sure counter is updated before we wake up waiters.
	 */
	smp_mb();
	if (waitqueue_active(ws_wait))
		wake_up(ws_wait);
}

static void free_workspace(int type, struct list_head *ws)
{
	return __free_workspace(type, ws, false);
}

/*
 * cleanup function for module exit
 */
static void free_workspaces(void)
{
	struct list_head *workspace;
	int i;

	while (!list_empty(&btrfs_heuristic_ws.idle_ws)) {
		workspace = btrfs_heuristic_ws.idle_ws.next;
		list_del(workspace);
		free_heuristic_ws(workspace);
		atomic_dec(&btrfs_heuristic_ws.total_ws);
	}

	for (i = 0; i < BTRFS_COMPRESS_TYPES; i++) {
		while (!list_empty(&btrfs_comp_ws[i].idle_ws)) {
			workspace = btrfs_comp_ws[i].idle_ws.next;
			list_del(workspace);
			btrfs_compress_op[i]->free_workspace(workspace);
			atomic_dec(&btrfs_comp_ws[i].total_ws);
		}
	}
}

/*
 * Given an address space and start and length, compress the bytes into @pages
 * that are allocated on demand.
 *
 * @type_level is encoded algorithm and level, where level 0 means whatever
 * default the algorithm chooses and is opaque here;
 * - compression algo are 0-3
 * - the level are bits 4-7
 *
 * @out_pages is an in/out parameter, holds maximum number of pages to allocate
 * and returns number of actually allocated pages
 *
 * @total_in is used to return the number of bytes actually read.  It
 * may be smaller than the input length if we had to exit early because we
 * ran out of room in the pages array or because we cross the
 * max_out threshold.
 *
 * @total_out is an in/out parameter, must be set to the input length and will
 * be also used to return the total number of compressed bytes
 *
 * @max_out tells us the max number of bytes that we're allowed to
 * stuff into pages
 */
int btrfs_compress_pages(unsigned int type_level, struct address_space *mapping,
			 u64 start, struct page **pages,
			 unsigned long *out_pages,
			 unsigned long *total_in,
			 unsigned long *total_out)
{
	struct list_head *workspace;
	int ret;
	int type = type_level & 0xF;

	workspace = find_workspace(type);

	btrfs_compress_op[type - 1]->set_level(workspace, type_level);
	ret = btrfs_compress_op[type-1]->compress_pages(workspace, mapping,
						      start, pages,
						      out_pages,
						      total_in, total_out);
	free_workspace(type, workspace);
	return ret;
}

/*
 * pages_in is an array of pages with compressed data.
 *
 * disk_start is the starting logical offset of this array in the file
 *
 * orig_bio contains the pages from the file that we want to decompress into
 *
 * srclen is the number of bytes in pages_in
 *
 * The basic idea is that we have a bio that was created by readpages.
 * The pages in the bio are for the uncompressed data, and they may not
 * be contiguous.  They all correspond to the range of bytes covered by
 * the compressed extent.
 */
static int btrfs_decompress_bio(struct compressed_bio *cb)
{
	struct list_head *workspace;
	int ret;
	int type = cb->compress_type;

	workspace = find_workspace(type);
	ret = btrfs_compress_op[type - 1]->decompress_bio(workspace, cb);
	free_workspace(type, workspace);

	return ret;
}

/*
 * a less complex decompression routine.  Our compressed data fits in a
 * single page, and we want to read a single page out of it.
 * start_byte tells us the offset into the compressed data we're interested in
 */
int btrfs_decompress(int type, unsigned char *data_in, struct page *dest_page,
		     unsigned long start_byte, size_t srclen, size_t destlen)
{
	struct list_head *workspace;
	int ret;

	workspace = find_workspace(type);

	ret = btrfs_compress_op[type-1]->decompress(workspace, data_in,
						  dest_page, start_byte,
						  srclen, destlen);

	free_workspace(type, workspace);
	return ret;
}

void btrfs_exit_compress(void)
{
	free_workspaces();
}

/*
 * Copy uncompressed data from working buffer to pages.
 *
 * buf_start is the byte offset we're of the start of our workspace buffer.
 *
 * total_out is the last byte of the buffer
 */
int btrfs_decompress_buf2page(const char *buf, unsigned long buf_start,
			      unsigned long total_out, u64 disk_start,
			      struct bio *bio)
{
	unsigned long buf_offset;
	unsigned long current_buf_start;
	unsigned long start_byte;
	unsigned long prev_start_byte;
	unsigned long working_bytes = total_out - buf_start;
	unsigned long bytes;
	char *kaddr;
	struct bio_vec bvec = bio_iter_iovec(bio, bio->bi_iter);

	/*
	 * start byte is the first byte of the page we're currently
	 * copying into relative to the start of the compressed data.
	 */
	start_byte = page_offset(bvec.bv_page) - disk_start;

	/* we haven't yet hit data corresponding to this page */
	if (total_out <= start_byte)
		return 1;

	/*
	 * the start of the data we care about is offset into
	 * the middle of our working buffer
	 */
	if (total_out > start_byte && buf_start < start_byte) {
		buf_offset = start_byte - buf_start;
		working_bytes -= buf_offset;
	} else {
		buf_offset = 0;
	}
	current_buf_start = buf_start;

	/* copy bytes from the working buffer into the pages */
	while (working_bytes > 0) {
		bytes = min_t(unsigned long, bvec.bv_len,
				PAGE_SIZE - buf_offset);
		bytes = min(bytes, working_bytes);

		kaddr = kmap_atomic(bvec.bv_page);
		memcpy(kaddr + bvec.bv_offset, buf + buf_offset, bytes);
		kunmap_atomic(kaddr);
		flush_dcache_page(bvec.bv_page);

		buf_offset += bytes;
		working_bytes -= bytes;
		current_buf_start += bytes;

		/* check if we need to pick another page */
		bio_advance(bio, bytes);
		if (!bio->bi_iter.bi_size)
			return 0;
		bvec = bio_iter_iovec(bio, bio->bi_iter);
		prev_start_byte = start_byte;
		start_byte = page_offset(bvec.bv_page) - disk_start;

		/*
		 * We need to make sure we're only adjusting
		 * our offset into compression working buffer when
		 * we're switching pages.  Otherwise we can incorrectly
		 * keep copying when we were actually done.
		 */
		if (start_byte != prev_start_byte) {
			/*
			 * make sure our new page is covered by this
			 * working buffer
			 */
			if (total_out <= start_byte)
				return 1;

			/*
			 * the next page in the biovec might not be adjacent
			 * to the last page, but it might still be found
			 * inside this working buffer. bump our offset pointer
			 */
			if (total_out > start_byte &&
			    current_buf_start < start_byte) {
				buf_offset = start_byte - buf_start;
				working_bytes = total_out - start_byte;
				current_buf_start = buf_start + buf_offset;
			}
		}
	}

	return 1;
}

/*
 * Shannon Entropy calculation
 *
 * Pure byte distribution analysis fails to determine compressiability of data.
 * Try calculating entropy to estimate the average minimum number of bits
 * needed to encode the sampled data.
 *
 * For convenience, return the percentage of needed bits, instead of amount of
 * bits directly.
 *
 * @ENTROPY_LVL_ACEPTABLE - below that threshold, sample has low byte entropy
 *			    and can be compressible with high probability
 *
 * @ENTROPY_LVL_HIGH - data are not compressible with high probability
 *
 * Use of ilog2() decreases precision, we lower the LVL to 5 to compensate.
 */
#define ENTROPY_LVL_ACEPTABLE		(65)
#define ENTROPY_LVL_HIGH		(80)

/*
 * For increasead precision in shannon_entropy calculation,
 * let's do pow(n, M) to save more digits after comma:
 *
 * - maximum int bit length is 64
 * - ilog2(MAX_SAMPLE_SIZE)	-> 13
 * - 13 * 4 = 52 < 64		-> M = 4
 *
 * So use pow(n, 4).
 */
static inline u32 ilog2_w(u64 n)
{
	return ilog2(n * n * n * n);
}

static u32 shannon_entropy(struct heuristic_ws *ws)
{
	const u32 entropy_max = 8 * ilog2_w(2);
	u32 entropy_sum = 0;
	u32 p, p_base, sz_base;
	u32 i;

	sz_base = ilog2_w(ws->sample_size);
	for (i = 0; i < BUCKET_SIZE && ws->bucket[i].count > 0; i++) {
		p = ws->bucket[i].count;
		p_base = ilog2_w(p);
		entropy_sum += p * (sz_base - p_base);
	}

	entropy_sum /= ws->sample_size;
	return entropy_sum * 100 / entropy_max;
}

<<<<<<< HEAD
/* Compare buckets by size, ascending */
static int bucket_comp_rev(const void *lv, const void *rv)
{
	const struct bucket_item *l = (const struct bucket_item *)lv;
	const struct bucket_item *r = (const struct bucket_item *)rv;

	return r->count - l->count;
=======
#define RADIX_BASE		4U
#define COUNTERS_SIZE		(1U << RADIX_BASE)

static u8 get4bits(u64 num, int shift) {
	u8 low4bits;

	num >>= shift;
	/* Reverse order */
	low4bits = (COUNTERS_SIZE - 1) - (num % COUNTERS_SIZE);
	return low4bits;
}

/*
 * Use 4 bits as radix base
 * Use 16 u32 counters for calculating new possition in buf array
 *
 * @array     - array that will be sorted
 * @array_buf - buffer array to store sorting results
 *              must be equal in size to @array
 * @num       - array size
 */
static void radix_sort(struct bucket_item *array, struct bucket_item *array_buf,
		       int num)
{
	u64 max_num;
	u64 buf_num;
	u32 counters[COUNTERS_SIZE];
	u32 new_addr;
	u32 addr;
	int bitlen;
	int shift;
	int i;

	/*
	 * Try avoid useless loop iterations for small numbers stored in big
	 * counters.  Example: 48 33 4 ... in 64bit array
	 */
	max_num = array[0].count;
	for (i = 1; i < num; i++) {
		buf_num = array[i].count;
		if (buf_num > max_num)
			max_num = buf_num;
	}

	buf_num = ilog2(max_num);
	bitlen = ALIGN(buf_num, RADIX_BASE * 2);

	shift = 0;
	while (shift < bitlen) {
		memset(counters, 0, sizeof(counters));

		for (i = 0; i < num; i++) {
			buf_num = array[i].count;
			addr = get4bits(buf_num, shift);
			counters[addr]++;
		}

		for (i = 1; i < COUNTERS_SIZE; i++)
			counters[i] += counters[i - 1];

		for (i = num - 1; i >= 0; i--) {
			buf_num = array[i].count;
			addr = get4bits(buf_num, shift);
			counters[addr]--;
			new_addr = counters[addr];
			array_buf[new_addr] = array[i];
		}

		shift += RADIX_BASE;

		/*
		 * Normal radix expects to move data from a temporary array, to
		 * the main one.  But that requires some CPU time. Avoid that
		 * by doing another sort iteration to original array instead of
		 * memcpy()
		 */
		memset(counters, 0, sizeof(counters));

		for (i = 0; i < num; i ++) {
			buf_num = array_buf[i].count;
			addr = get4bits(buf_num, shift);
			counters[addr]++;
		}

		for (i = 1; i < COUNTERS_SIZE; i++)
			counters[i] += counters[i - 1];

		for (i = num - 1; i >= 0; i--) {
			buf_num = array_buf[i].count;
			addr = get4bits(buf_num, shift);
			counters[addr]--;
			new_addr = counters[addr];
			array[new_addr] = array_buf[i];
		}

		shift += RADIX_BASE;
	}
>>>>>>> 661e50bc
}

/*
 * Size of the core byte set - how many bytes cover 90% of the sample
 *
 * There are several types of structured binary data that use nearly all byte
 * values. The distribution can be uniform and counts in all buckets will be
 * nearly the same (eg. encrypted data). Unlikely to be compressible.
 *
 * Other possibility is normal (Gaussian) distribution, where the data could
 * be potentially compressible, but we have to take a few more steps to decide
 * how much.
 *
 * @BYTE_CORE_SET_LOW  - main part of byte values repeated frequently,
 *                       compression algo can easy fix that
 * @BYTE_CORE_SET_HIGH - data have uniform distribution and with high
 *                       probability is not compressible
 */
#define BYTE_CORE_SET_LOW		(64)
#define BYTE_CORE_SET_HIGH		(200)

static int byte_core_set_size(struct heuristic_ws *ws)
{
	u32 i;
	u32 coreset_sum = 0;
	const u32 core_set_threshold = ws->sample_size * 90 / 100;
	struct bucket_item *bucket = ws->bucket;

	/* Sort in reverse order */
<<<<<<< HEAD
	sort(bucket, BUCKET_SIZE, sizeof(*bucket), &bucket_comp_rev, NULL);
=======
	radix_sort(ws->bucket, ws->bucket_b, BUCKET_SIZE);
>>>>>>> 661e50bc

	for (i = 0; i < BYTE_CORE_SET_LOW; i++)
		coreset_sum += bucket[i].count;

	if (coreset_sum > core_set_threshold)
		return i;

	for (; i < BYTE_CORE_SET_HIGH && bucket[i].count > 0; i++) {
		coreset_sum += bucket[i].count;
		if (coreset_sum > core_set_threshold)
			break;
	}

	return i;
}

/*
 * Count byte values in buckets.
 * This heuristic can detect textual data (configs, xml, json, html, etc).
 * Because in most text-like data byte set is restricted to limited number of
 * possible characters, and that restriction in most cases makes data easy to
 * compress.
 *
 * @BYTE_SET_THRESHOLD - consider all data within this byte set size:
 *	less - compressible
 *	more - need additional analysis
 */
#define BYTE_SET_THRESHOLD		(64)

static u32 byte_set_size(const struct heuristic_ws *ws)
{
	u32 i;
	u32 byte_set_size = 0;

	for (i = 0; i < BYTE_SET_THRESHOLD; i++) {
		if (ws->bucket[i].count > 0)
			byte_set_size++;
	}

	/*
	 * Continue collecting count of byte values in buckets.  If the byte
	 * set size is bigger then the threshold, it's pointless to continue,
	 * the detection technique would fail for this type of data.
	 */
	for (; i < BUCKET_SIZE; i++) {
		if (ws->bucket[i].count > 0) {
			byte_set_size++;
			if (byte_set_size > BYTE_SET_THRESHOLD)
				return byte_set_size;
		}
	}

	return byte_set_size;
}

static bool sample_repeated_patterns(struct heuristic_ws *ws)
{
	const u32 half_of_sample = ws->sample_size / 2;
	const u8 *data = ws->sample;

	return memcmp(&data[0], &data[half_of_sample], half_of_sample) == 0;
}

static void heuristic_collect_sample(struct inode *inode, u64 start, u64 end,
				     struct heuristic_ws *ws)
{
	struct page *page;
	u64 index, index_end;
	u32 i, curr_sample_pos;
	u8 *in_data;

	/*
	 * Compression handles the input data by chunks of 128KiB
	 * (defined by BTRFS_MAX_UNCOMPRESSED)
	 *
	 * We do the same for the heuristic and loop over the whole range.
	 *
	 * MAX_SAMPLE_SIZE - calculated under assumption that heuristic will
	 * process no more than BTRFS_MAX_UNCOMPRESSED at a time.
	 */
	if (end - start > BTRFS_MAX_UNCOMPRESSED)
		end = start + BTRFS_MAX_UNCOMPRESSED;

	index = start >> PAGE_SHIFT;
	index_end = end >> PAGE_SHIFT;

	/* Don't miss unaligned end */
	if (!IS_ALIGNED(end, PAGE_SIZE))
		index_end++;

	curr_sample_pos = 0;
	while (index < index_end) {
		page = find_get_page(inode->i_mapping, index);
		in_data = kmap(page);
		/* Handle case where the start is not aligned to PAGE_SIZE */
		i = start % PAGE_SIZE;
		while (i < PAGE_SIZE - SAMPLING_READ_SIZE) {
			/* Don't sample any garbage from the last page */
			if (start > end - SAMPLING_READ_SIZE)
				break;
			memcpy(&ws->sample[curr_sample_pos], &in_data[i],
					SAMPLING_READ_SIZE);
			i += SAMPLING_INTERVAL;
			start += SAMPLING_INTERVAL;
			curr_sample_pos += SAMPLING_READ_SIZE;
		}
		kunmap(page);
		put_page(page);

		index++;
	}

	ws->sample_size = curr_sample_pos;
}

/*
 * Compression heuristic.
 *
 * For now is's a naive and optimistic 'return true', we'll extend the logic to
 * quickly (compared to direct compression) detect data characteristics
 * (compressible/uncompressible) to avoid wasting CPU time on uncompressible
 * data.
 *
 * The following types of analysis can be performed:
 * - detect mostly zero data
 * - detect data with low "byte set" size (text, etc)
 * - detect data with low/high "core byte" set
 *
 * Return non-zero if the compression should be done, 0 otherwise.
 */
int btrfs_compress_heuristic(struct inode *inode, u64 start, u64 end)
{
	struct list_head *ws_list = __find_workspace(0, true);
	struct heuristic_ws *ws;
	u32 i;
	u8 byte;
	int ret = 0;

	ws = list_entry(ws_list, struct heuristic_ws, list);

	heuristic_collect_sample(inode, start, end, ws);

	if (sample_repeated_patterns(ws)) {
		ret = 1;
		goto out;
	}

	memset(ws->bucket, 0, sizeof(*ws->bucket)*BUCKET_SIZE);

	for (i = 0; i < ws->sample_size; i++) {
		byte = ws->sample[i];
		ws->bucket[byte].count++;
<<<<<<< HEAD
	}

	i = byte_set_size(ws);
	if (i < BYTE_SET_THRESHOLD) {
		ret = 2;
		goto out;
	}

	i = byte_core_set_size(ws);
	if (i <= BYTE_CORE_SET_LOW) {
		ret = 3;
		goto out;
	}

	if (i >= BYTE_CORE_SET_HIGH) {
		ret = 0;
		goto out;
	}

=======
	}

	i = byte_set_size(ws);
	if (i < BYTE_SET_THRESHOLD) {
		ret = 2;
		goto out;
	}

	i = byte_core_set_size(ws);
	if (i <= BYTE_CORE_SET_LOW) {
		ret = 3;
		goto out;
	}

	if (i >= BYTE_CORE_SET_HIGH) {
		ret = 0;
		goto out;
	}

>>>>>>> 661e50bc
	i = shannon_entropy(ws);
	if (i <= ENTROPY_LVL_ACEPTABLE) {
		ret = 4;
		goto out;
	}

	/*
	 * For the levels below ENTROPY_LVL_HIGH, additional analysis would be
	 * needed to give green light to compression.
	 *
	 * For now just assume that compression at that level is not worth the
	 * resources because:
	 *
	 * 1. it is possible to defrag the data later
	 *
	 * 2. the data would turn out to be hardly compressible, eg. 150 byte
	 * values, every bucket has counter at level ~54. The heuristic would
	 * be confused. This can happen when data have some internal repeated
	 * patterns like "abbacbbc...". This can be detected by analyzing
	 * pairs of bytes, which is too costly.
	 */
	if (i < ENTROPY_LVL_HIGH) {
		ret = 5;
		goto out;
	} else {
		ret = 0;
		goto out;
	}

out:
	__free_workspace(0, ws_list, true);
	return ret;
}

unsigned int btrfs_compress_str2level(const char *str)
{
	if (strncmp(str, "zlib", 4) != 0)
		return 0;

	/* Accepted form: zlib:1 up to zlib:9 and nothing left after the number */
	if (str[4] == ':' && '1' <= str[5] && str[5] <= '9' && str[6] == 0)
		return str[5] - '0';

	return BTRFS_ZLIB_DEFAULT_LEVEL;
}<|MERGE_RESOLUTION|>--- conflicted
+++ resolved
@@ -33,10 +33,6 @@
 #include <linux/bit_spinlock.h>
 #include <linux/slab.h>
 #include <linux/sched/mm.h>
-<<<<<<< HEAD
-#include <linux/sort.h>
-=======
->>>>>>> 661e50bc
 #include <linux/log2.h>
 #include "ctree.h"
 #include "disk-io.h"
@@ -758,11 +754,8 @@
 	u32 sample_size;
 	/* Buckets store counters for each byte value */
 	struct bucket_item *bucket;
-<<<<<<< HEAD
-=======
 	/* Sorting buffer */
 	struct bucket_item *bucket_b;
->>>>>>> 661e50bc
 	struct list_head list;
 };
 
@@ -774,10 +767,7 @@
 
 	kvfree(workspace->sample);
 	kfree(workspace->bucket);
-<<<<<<< HEAD
-=======
 	kfree(workspace->bucket_b);
->>>>>>> 661e50bc
 	kfree(workspace);
 }
 
@@ -797,13 +787,10 @@
 	if (!ws->bucket)
 		goto fail;
 
-<<<<<<< HEAD
-=======
 	ws->bucket_b = kcalloc(BUCKET_SIZE, sizeof(*ws->bucket_b), GFP_KERNEL);
 	if (!ws->bucket_b)
 		goto fail;
 
->>>>>>> 661e50bc
 	INIT_LIST_HEAD(&ws->list);
 	return &ws->list;
 fail:
@@ -841,7 +828,6 @@
 	spin_lock_init(&btrfs_heuristic_ws.ws_lock);
 	atomic_set(&btrfs_heuristic_ws.total_ws, 0);
 	init_waitqueue_head(&btrfs_heuristic_ws.ws_wait);
-<<<<<<< HEAD
 
 	workspace = alloc_heuristic_ws();
 	if (IS_ERR(workspace)) {
@@ -853,19 +839,6 @@
 		list_add(workspace, &btrfs_heuristic_ws.idle_ws);
 	}
 
-=======
-
-	workspace = alloc_heuristic_ws();
-	if (IS_ERR(workspace)) {
-		pr_warn(
-	"BTRFS: cannot preallocate heuristic workspace, will try later\n");
-	} else {
-		atomic_set(&btrfs_heuristic_ws.total_ws, 1);
-		btrfs_heuristic_ws.free_ws = 1;
-		list_add(workspace, &btrfs_heuristic_ws.idle_ws);
-	}
-
->>>>>>> 661e50bc
 	for (i = 0; i < BTRFS_COMPRESS_TYPES; i++) {
 		INIT_LIST_HEAD(&btrfs_comp_ws[i].idle_ws);
 		spin_lock_init(&btrfs_comp_ws[i].ws_lock);
@@ -1314,15 +1287,6 @@
 	return entropy_sum * 100 / entropy_max;
 }
 
-<<<<<<< HEAD
-/* Compare buckets by size, ascending */
-static int bucket_comp_rev(const void *lv, const void *rv)
-{
-	const struct bucket_item *l = (const struct bucket_item *)lv;
-	const struct bucket_item *r = (const struct bucket_item *)rv;
-
-	return r->count - l->count;
-=======
 #define RADIX_BASE		4U
 #define COUNTERS_SIZE		(1U << RADIX_BASE)
 
@@ -1420,7 +1384,6 @@
 
 		shift += RADIX_BASE;
 	}
->>>>>>> 661e50bc
 }
 
 /*
@@ -1450,11 +1413,7 @@
 	struct bucket_item *bucket = ws->bucket;
 
 	/* Sort in reverse order */
-<<<<<<< HEAD
-	sort(bucket, BUCKET_SIZE, sizeof(*bucket), &bucket_comp_rev, NULL);
-=======
 	radix_sort(ws->bucket, ws->bucket_b, BUCKET_SIZE);
->>>>>>> 661e50bc
 
 	for (i = 0; i < BYTE_CORE_SET_LOW; i++)
 		coreset_sum += bucket[i].count;
@@ -1607,7 +1566,6 @@
 	for (i = 0; i < ws->sample_size; i++) {
 		byte = ws->sample[i];
 		ws->bucket[byte].count++;
-<<<<<<< HEAD
 	}
 
 	i = byte_set_size(ws);
@@ -1627,27 +1585,6 @@
 		goto out;
 	}
 
-=======
-	}
-
-	i = byte_set_size(ws);
-	if (i < BYTE_SET_THRESHOLD) {
-		ret = 2;
-		goto out;
-	}
-
-	i = byte_core_set_size(ws);
-	if (i <= BYTE_CORE_SET_LOW) {
-		ret = 3;
-		goto out;
-	}
-
-	if (i >= BYTE_CORE_SET_HIGH) {
-		ret = 0;
-		goto out;
-	}
-
->>>>>>> 661e50bc
 	i = shannon_entropy(ws);
 	if (i <= ENTROPY_LVL_ACEPTABLE) {
 		ret = 4;
