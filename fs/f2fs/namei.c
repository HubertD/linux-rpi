--- conflicted
+++ resolved
@@ -680,13 +680,7 @@
 out:
 	f2fs_unlock_op(sbi);
 	clear_nlink(inode);
-<<<<<<< HEAD
-	unlock_new_inode(inode);
-	make_bad_inode(inode);
-	iput(inode);
-=======
 	iget_failed(inode);
->>>>>>> 9e82bf01
 	alloc_nid_failed(sbi, inode->i_ino);
 	return err;
 }
@@ -700,10 +694,6 @@
 	.mkdir		= f2fs_mkdir,
 	.rmdir		= f2fs_rmdir,
 	.mknod		= f2fs_mknod,
-<<<<<<< HEAD
-	.rename		= f2fs_rename,
-=======
->>>>>>> 9e82bf01
 	.rename2	= f2fs_rename2,
 	.tmpfile	= f2fs_tmpfile,
 	.getattr	= f2fs_getattr,
